--- conflicted
+++ resolved
@@ -414,13 +414,13 @@
         pi.Base(self.other_fractions)
         pi.Base(self.completely_other_fractions)
 
-        # # the provided scalar product hints should be compatible
-        # with self.assertRaises(ValueError):
-        #     pi.Base([self.fractions[0], self.other_fractions[2]])
-
-        # with self.assertRaises(ValueError):
-        #     pi.Base([self.other_fractions[0],
-        #              self.completely_other_fractions[2]])
+        # the provided scalar product hints should be compatible
+        with self.assertRaises(ValueError):
+            pi.Base([self.fractions[0], self.other_fractions[2]])
+
+        with self.assertRaises(ValueError):
+            pi.Base([self.other_fractions[0],
+                     self.completely_other_fractions[2]])
 
         # either strings or list of strings may be given fo base labels
         b = pi.Base(fractions, matching_base_lbls="test")
@@ -469,38 +469,6 @@
         for a, b in zip(f.fractions, g2.fractions):
             np.testing.assert_array_equal(10 * a(values), b(values))
 
-<<<<<<< HEAD
-    def test_transformation_hint(self):
-        f = pi.Base([pi.Function(np.sin, domain=(0, np.pi)),
-                     pi.Function(np.cos, domain=(0, np.pi))])
-
-        pi.register_base("me", f)
-
-        info = core.TransformationInfo()
-        info.src_lbl = "me"
-        info.dst_lbl = "me"
-        info.src_base = f
-        info.dst_base = f
-        info.src_order = 1
-        info.dst_order = 1
-
-        # test defaults
-        func, extra = f.transformation_hint(info)
-        weights = np.array(range(4))
-        t_weights = func(weights)
-        np.testing.assert_array_almost_equal(weights, t_weights)
-        self.assertIsNone(extra)
-
-        # no transformation hint known
-        info.dst_base = pi.StackedBase(self.fractions, None)
-        func, extra = f.transformation_hint(info)
-        self.assertIsNone(func)
-        self.assertIsNone(extra)
-
-        pi.deregister_base("me")
-
-=======
->>>>>>> 795eedf9
     def test_scalar_product_hint(self):
         f = pi.Base(self.fractions)
 
@@ -2355,4 +2323,4 @@
         # check whether the information have been copied or only referenced
         data.input_data[0].points[0] = 999
         np.testing.assert_array_equal(self.data5.input_data[0],
-                                      self.data5.input_data[0])
+                                      self.data5.input_data[0])