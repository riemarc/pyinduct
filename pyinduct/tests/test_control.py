import unittest

import numpy as np
import pyinduct as pi


class ControllerObserverTestCase(unittest.TestCase):
    def setUp(self):
<<<<<<< HEAD
        self.interval = (0, 1)
        nodes, base = pi.cure_interval(pi.LagrangeFirstOrder,
                                       self.interval,
                                       3)
        self.weight_label = "base"
        pi.register_base(self.weight_label, base)
=======
        spat_dom = pi.Domain((0, 1), 10)
        nodes = pi.Domain(spat_dom.bounds, num=3)
        base = pi.LagrangeFirstOrder.cure_interval(nodes)
        pi.register_base("base", base)

        x = pi.FieldVariable("base")
        x_dt_at1 = x.derive(temp_order=1)(1)
        x_dz_at0 = x.derive(spat_order=1)(0)
>>>>>>> fdddce18

        exp_base = pi.Base(pi.Function(np.exp))
        self.func_label = "exp_base"
        pi.register_base(self.func_label, exp_base, overwrite=True)

<<<<<<< HEAD
        self.alpha = 2
=======
        alpha = 2
        self.term1 = pi.ScalarTerm(x_dt_at1, 1 + alpha)
        self.term2 = pi.ScalarTerm(x_dz_at0, 2)
        self.term3 = pi.ScalarTerm(pi.Product(x(0), exp_at1))

        self.weight_label = "base"
>>>>>>> fdddce18
        self.weights = np.array([1, 1, 1, 2, 2, 2])
        self.x = pi.FieldVariable(self.weight_label)
        self.psi = pi.TestFunction(self.weight_label)
        self.exp = pi.ScalarFunction(self.func_label)
        self.out_err = pi.Controller(pi.WeakFormulation(
            [pi.ScalarTerm(self.x(0))], name="observer_error"))

    def _build_ctrl(self, term):
        ctrl = pi.Controller(pi.WeakFormulation([term], name="test_ctrl"))

        return ctrl._calc_output(weights=self.weights,
                                 weight_lbl=self.weight_label)["output"]

    def _build_obs(self, term):
        obs = pi.ObserverFeedback(
            pi.WeakFormulation([term], name="test_obs"), self.out_err)

        return obs._calc_output(time=0,
                                weights=self.weights,
                                weight_lbl=self.weight_label,
                                obs_weight_lbl=self.weight_label)["output"]

    def test_collocated_ctrl(self):
        term1c = pi.ScalarTerm(self.x.derive(temp_order=1)(1), 1 + self.alpha)
        term2c = pi.ScalarTerm(self.x.derive(spat_order=1)(0), 2)
        term3c = pi.ScalarTerm(pi.Product(self.x(1), self.exp(1)))

        res = self._build_ctrl(term1c)
        self.assertAlmostEqual(res, 6)

        res = self._build_ctrl(term2c)
        self.assertAlmostEqual(res, 0)

<<<<<<< HEAD
        res = self._build_ctrl(term3c)
        self.assertAlmostEqual(res, 1 * np.exp(1))
=======
        interval = (0, 1)
        nodes = pi.Domain(interval, num=3)
        funcs = pi.LagrangeFirstOrder.cure_interval(nodes)
        pi.register_base(self.weight_label, funcs)
>>>>>>> fdddce18

    def test_collocated_obs(self):
        term1o = pi.ScalarTerm(self.psi(1), 1 + self.alpha)
        term2o = pi.ScalarTerm(self.psi.derive(1)(0), 2)
        term3o = pi.ScalarTerm(pi.Product(self.psi(0), self.exp(1)))

        res = self._build_obs(term1o)
        np.testing.assert_array_almost_equal(res, np.array([[0], [0], [3]]))

        res = self._build_obs(term2o)
        np.testing.assert_array_almost_equal(res, np.array([[-4], [4], [0]]))

        res = self._build_obs(term3o)
        np.testing.assert_array_almost_equal(res, np.eye(3)[:, 0, None] * np.e)

    def test_continuous_ctrl(self):
        term1c = pi.IntegralTerm(
            self.x.derive(temp_order=1), self.interval, 1 + self.alpha)
        term2c = pi.IntegralTerm(self.x.derive(spat_order=1), self.interval, 2)
        term3c = pi.IntegralTerm(pi.Product(self.x, self.exp), self.interval)

        res = self._build_ctrl(term1c)
        self.assertAlmostEqual(res, 6)

        res = self._build_ctrl(term2c)
        self.assertAlmostEqual(res, 0)

        res = self._build_ctrl(term3c)
        self.assertAlmostEqual(
            float(res), np.array([0.2974425414002563, 0.8416785741175778,
                                  0.5791607129412111, 0, 0, 0]) @ self.weights)

    def test_continuous_obs(self):
        term1c = pi.IntegralTerm(self.psi, self.interval, 1 + self.alpha)
        term2c = pi.IntegralTerm(self.psi.derive(order=1), self.interval, 2)
        term3c = pi.IntegralTerm(pi.Product(self.psi, self.exp), self.interval)

        res = self._build_obs(term1c)
        np.testing.assert_array_almost_equal(
            res, np.array([[0.75], [1.5], [0.75]]))

        res = self._build_obs(term2c)
        np.testing.assert_array_almost_equal(
            res, np.array([[-2], [0], [2]]))

        res = self._build_obs(term3c)
        np.testing.assert_array_almost_equal(
            res, np.array([[0.2974425414002563],
                           [0.8416785741175778],
                           [0.5791607129412111]]))

    def test_observer_errors(self):
        test1o = pi.WeakFormulation([pi.IntegralTerm(
            self.x, limits=self.interval)], name="test")
        test2o = pi.WeakFormulation([pi.IntegralTerm(
            pi.Product(self.x, self.exp), limits=self.interval)], name="test")
        test3o = pi.WeakFormulation([pi.ScalarTerm(pi.ObserverGain(
            pi.ObserverFeedback(pi.WeakFormulation([pi.IntegralTerm(
                self.psi, limits=self.interval)], name="test"),
                self.out_err)))], name="test")

        self.assertRaises(ValueError, pi.ObserverFeedback, test1o, self.out_err)
        self.assertRaises(ValueError, pi.ObserverFeedback, test2o, self.out_err)
        self.assertRaises(ValueError, pi.ObserverFeedback, test3o, self.out_err)

    def tearDown(self):
        pi.deregister_base(self.weight_label)
        pi.deregister_base(self.func_label)


class TestControllerInExamplesModule(unittest.TestCase):
    def test_dirichlet(self):
        import pyinduct.examples.rad_eq_minimal

    def test_robin(self):
        import pyinduct.examples.rad_eq_const_coeff

    @unittest.skip("This takes about 22 minutes on my machine, Travis will"
                   "quit after 10 minutes.")
    def test_robin_spatially_varying_coefficients(self):
        import pyinduct.examples.rad_eq_var_coeff

    def test_robin_in_domain(self):
        import pyinduct.examples.rad_eq_in_domain
<|MERGE_RESOLUTION|>--- conflicted
+++ resolved
@@ -6,38 +6,18 @@
 
 class ControllerObserverTestCase(unittest.TestCase):
     def setUp(self):
-<<<<<<< HEAD
         self.interval = (0, 1)
-        nodes, base = pi.cure_interval(pi.LagrangeFirstOrder,
-                                       self.interval,
-                                       3)
+        spat_dom = pi.Domain(self.interval, 10)
+        nodes = pi.Domain(spat_dom.bounds, num=3)
+        base = pi.LagrangeFirstOrder.cure_interval(nodes)
         self.weight_label = "base"
         pi.register_base(self.weight_label, base)
-=======
-        spat_dom = pi.Domain((0, 1), 10)
-        nodes = pi.Domain(spat_dom.bounds, num=3)
-        base = pi.LagrangeFirstOrder.cure_interval(nodes)
-        pi.register_base("base", base)
-
-        x = pi.FieldVariable("base")
-        x_dt_at1 = x.derive(temp_order=1)(1)
-        x_dz_at0 = x.derive(spat_order=1)(0)
->>>>>>> fdddce18
 
         exp_base = pi.Base(pi.Function(np.exp))
         self.func_label = "exp_base"
         pi.register_base(self.func_label, exp_base, overwrite=True)
 
-<<<<<<< HEAD
         self.alpha = 2
-=======
-        alpha = 2
-        self.term1 = pi.ScalarTerm(x_dt_at1, 1 + alpha)
-        self.term2 = pi.ScalarTerm(x_dz_at0, 2)
-        self.term3 = pi.ScalarTerm(pi.Product(x(0), exp_at1))
-
-        self.weight_label = "base"
->>>>>>> fdddce18
         self.weights = np.array([1, 1, 1, 2, 2, 2])
         self.x = pi.FieldVariable(self.weight_label)
         self.psi = pi.TestFunction(self.weight_label)
@@ -71,15 +51,8 @@
         res = self._build_ctrl(term2c)
         self.assertAlmostEqual(res, 0)
 
-<<<<<<< HEAD
         res = self._build_ctrl(term3c)
         self.assertAlmostEqual(res, 1 * np.exp(1))
-=======
-        interval = (0, 1)
-        nodes = pi.Domain(interval, num=3)
-        funcs = pi.LagrangeFirstOrder.cure_interval(nodes)
-        pi.register_base(self.weight_label, funcs)
->>>>>>> fdddce18
 
     def test_collocated_obs(self):
         term1o = pi.ScalarTerm(self.psi(1), 1 + self.alpha)
