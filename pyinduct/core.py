"""
In the Core module you can find all basic classes and functions which form the backbone of the toolbox.
"""
import warnings
import numbers

import numpy as np
import collections
from copy import copy, deepcopy
from numbers import Number

from scipy import integrate
from scipy.linalg import block_diag
from scipy.optimize import root
from scipy.interpolate import interp1d, interp2d, RectBivariateSpline, RegularGridInterpolator

from .registry import get_base

__all__ = ["Domain", "EvalData", "Parameters", "find_roots", "sanitize_input",
           "real", "Base", "BaseFraction", "StackedBase", "Function",
           "ComposedFunctionVector", "normalize_base", "project_on_base",
<<<<<<< HEAD
           "change_projection_base", "project_on_bases",
           "back_project_from_base", "calculate_scalar_product_matrix",
           "calculate_base_transformation_matrix",
           "calculate_expanded_base_transformation_matrix", "dot_product_l2",
           "generic_scalar_product"]
=======
           "change_projection_base", "back_project_from_base",
           "calculate_scalar_product_matrix", "dot_product_l2",
           "calculate_base_transformation_matrix",
           "calculate_expanded_base_transformation_matrix",
           "dot_product_l2", "ConstantFunction"]
>>>>>>> 5aed9bcc


def sanitize_input(input_object, allowed_type):
    """
    Sanitizes input data by testing if *input_object* is an array of type *allowed_type*.

    Args:
        input_object: Object which is to be checked.
        allowed_type: desired type

    Return:
        input_object
    """
    input_object = np.atleast_1d(input_object)
    for obj in np.nditer(input_object, flags=["refs_ok"]):
        if not isinstance(np.asscalar(obj), allowed_type):
            raise TypeError("Only objects of type: {0} accepted.".format(allowed_type))

    return input_object


class BaseFraction:
    """
    Abstract base class representing a basis that can be used to describe functions of several variables.
    """

    def __init__(self, members):
        self.members = members

    def scalar_product_hint(self):
        """
        Empty Hint that can return steps for scalar product calculation.

        Note:
            Overwrite to implement custom functionality.
            For an example implementation see :py:class:`.Function`
        """
        pass

    def function_space_hint(self):
        """
        Empty Hint that can return properties which uniquely define
        the function space of the :py:class:`.BaseFraction`.

        Note:
            Overwrite to implement custom functionality.
            For an example implementation see :py:class:`.Function`.
        """
        pass

    def derive(self, order):
        """
        Basic implementation of derive function.

        Empty implementation, overwrite to use this functionality.
        For an example implementation see :py:class:`.Function`

        Args:
            order (:class:`numbers.Number`): derivative order
        Return:
            :py:class:`.BaseFraction`: derived object
        """
        if order == 0:
            return self
        else:
            raise NotImplementedError("This is an empty function."
                                      " Overwrite it in your implementation to use this functionality.")

    def scale(self, factor):
        """
        Factory method to obtain instances of this base fraction, scaled by the
        given factor. Empty function, overwrite to implement custom
        functionality. For an example implementation see :py:class:`.Function`.

        Args:
            factor: Factor to scale the vector.
        """
        raise NotImplementedError("This is an empty function."
                                  " Overwrite it in your implementation to use this functionality.")

    def raise_to(self, power):
        """
        Raises this fraction to the given *power*.

        Args:
            power (:obj:`numbers.Number`): power to raise the fraction onto

        Return:
            raised fraction
        """
        if power == 1:
            return self
        else:
            raise NotImplementedError("Implement this functionality to make use of it.")

    def get_member(self, idx):
        """
        Getter function to access members.
        Empty function, overwrite to implement custom functionality.
        For an example implementation see :py:class:`.Function`

        Note:
            Empty function, overwrite to implement custom functionality.

        Args:
            idx: member index
        """
        raise NotImplementedError("This is an empty function."
                                  " Overwrite it in your implementation to use this functionality.")

    def __call__(self, *args, **kwargs):
        """
        Spatial evaluation of the base fraction.

        Args:
            *args: Positional arguments.
            **kwargs: Keyword arguments.

        Returns:

        """
        raise NotImplementedError("This is an empty function."
                                  " Overwrite it in your implementation to use this functionality.")

    def add_neutral_element(self):
        """
        Return the neutral element of addition for this object.

        In other words: `self + ret_val == self`.
        """
        raise NotImplementedError()

    def mul_neutral_element(self):
        """
        Return the neutral element of multiplication for this object.

        In other words: `self * ret_val == self`.
        """
        raise NotImplementedError()


class Function(BaseFraction):
    """
    Most common instance of a :py:class:`.BaseFraction`.
    This class handles all tasks concerning derivation and evaluation of
    functions. It is used broad across the toolbox and therefore incorporates
    some very specific attributes. For example, to ensure the accurateness of
    numerical handling functions may only evaluated in areas where they provide
    nonzero return values. Also their domain has to be taken into account.
    Therefore the attributes *domain* and *nonzero* are provided.

    To save implementation time, ready to go version like
    :py:class:`.LagrangeFirstOrder` are provided in the
    :py:mod:`pyinduct.simulation` module.

    For the implementation of new shape functions subclass this implementation
    or directly provide a callable *eval_handle* and callable
    *derivative_handles* if spatial derivatives are required for the
    application.
    """

    # TODO: overload add and mul operators

    def __init__(self, eval_handle, domain=(-np.inf, np.inf), nonzero=(-np.inf, np.inf), derivative_handles=None):
        """
        Args:
            eval_handle (callable): Callable object that can be evaluated.
            domain((list of) tuples): Domain on which the eval_handle is defined.
            nonzero(tuple): Region in which the eval_handle will return
                nonzero output. Must be a subset of *domain*
            derivative_handles (list): List of callable(s) that contain
                derivatives of eval_handle
        """
        super().__init__(None)
        self._vectorial = False
        self._function_handle = None
        self._derivative_handles = None

        self.domain = set()
        self.nonzero = set()
        for kw, val in zip(["domain", "nonzero"], [domain, nonzero]):
            if not isinstance(val, set):
                if isinstance(val, tuple):
                    val = {val}
                else:
                    raise TypeError("(Set of) or tuple(s) has to be provided "
                                    "for {0}".format(kw))

            setattr(self, kw, domain_simplification(val))

        self.function_handle = eval_handle
        self.derivative_handles = derivative_handles

    @property
    def derivative_handles(self):
        return self._derivative_handles

    @derivative_handles.setter
    def derivative_handles(self, eval_handle_derivatives):
        if eval_handle_derivatives is None:
            eval_handle_derivatives = []
        if not isinstance(eval_handle_derivatives, collections.abc.Iterable):
            eval_handle_derivatives = [eval_handle_derivatives]
        for der_handle in eval_handle_derivatives:
            if not isinstance(der_handle, collections.Callable):
                raise TypeError("derivative_handles must be callable")
        self._derivative_handles = eval_handle_derivatives

    @property
    def function_handle(self):
        return self._function_handle

    @function_handle.setter
    def function_handle(self, eval_handle):
        # handle must be callable
        if not isinstance(eval_handle, collections.Callable):
            raise TypeError("callable has to be provided as function_handle")

        # handle must return scalar when called with scalar
        test_value = next(iter(self.domain))[1]
        if test_value is np.inf:
            test_value = 1
        if not isinstance(eval_handle(test_value), Number):
            print(test_value)
            print(type(eval_handle(test_value)))
            raise TypeError("callable must return number when called with scalar")

        self._function_handle = eval_handle

        # test vectorial input
        test_data = np.array([test_value] * 10)
        try:
            res = eval_handle(test_data)
        except BaseException as e:
            # looks like the function does _not_ handle vectorial input
            self._vectorial = False
            return

        if not isinstance(res, np.ndarray):
            # raise TypeError("callable must return np.ndarray when called with vector")
            self._vectorial = False
            return
        if res.shape != test_data.shape:
            # raise TypeError("result of call with vector must be of same shape")
            self._vectorial = False
            return

        self._vectorial = True

    def _check_domain(self, values):
        """
        Checks if values fit into domain.

        Args:
            values (array_like): Point(s) where function shall be evaluated.

        Raises:
            ValueError: If values exceed the domain.
        """
        values = np.atleast_1d(values)
        if values.dtype == complex:
            raise TypeError("Only real valued arguments considered for "
                            "pyinduct function. \nProvide value: {}\n"
                            "Data type: {}".format(values, values.dtype))

        mask = np.full(len(values), False)
        for interval in self.domain:
            d_mask = np.logical_and(values >= interval[0],
                                    values <= interval[1])
            np.logical_or(mask, d_mask, out=mask)

        if not all(mask):
            raise ValueError("Function evaluated outside it's domain {} with {}"
                             "".format(self.domain,
                                       values[np.logical_not(mask)]))

    def __call__(self, argument):
        """
        Handle that is used to evaluate the function on a given point.

        Args:
            argument: Function parameter

        Return:
            function value
        """
        self._check_domain(argument)
        if self._vectorial:
            if not isinstance(argument, np.ndarray):
                # a little convenience helper here
                argument = np.array(argument)
            return self._function_handle(argument)
        else:
            try:
                ret_val = []
                for arg in argument:
                    ret_val.append(self._function_handle(arg))

                return np.array(ret_val)
            except TypeError as e:
                return self._function_handle(argument)

    def get_member(self, idx):
        """
        Implementation of the abstract parent method.

        Since the :py:class:`.Function` has only one member (itself) the
        parameter *idx* is ignored and *self* is returned.

        Args:
            idx: ignored.

        Return:
            self
        """
        return self

    def raise_to(self, power):
        """
        Raises the function to the given *power*.

        Warning:
            Derivatives are lost after this action is performed.

        Args:
            power (:obj:`numbers.Number`): power to raise the function to

        Return:
            raised function
        """
        if power == 1:
            return self

        def raise_factory(func):
            def _raised_func(z):
                return np.power(func(z), power)

            return _raised_func

        new_obj = deepcopy(self)
        new_obj.derivative_handles = None
        new_obj.function_handle = raise_factory(self.function_handle)
        return new_obj

    def scale(self, factor):
        """
        Factory method to scale a :py:class:`.Function`.

        Args:
            factor : :obj:`numbers.Number` or a callable.
        """
        if factor == 1:
            return self

        def scale_factory(func):
            def _scaled_func(z):
                if isinstance(factor, collections.Callable):
                    return factor(z) * func(z)
                else:
                    return factor * func(z)

            return _scaled_func

        new_obj = deepcopy(self)
        if isinstance(factor, collections.Callable):
            # derivatives are lost
            new_obj.derivative_handles = None
            new_obj.function_handle = scale_factory(self._function_handle)
        else:
            # derivatives can be scaled
            new_obj.derivative_handles = [scale_factory(der_handle) for der_handle in self.derivative_handles]
            new_obj.function_handle = scale_factory(self._function_handle)

        return new_obj

    def derive(self, order=1):
        r"""
        Spatially derive this :py:class:`.Function`.

        This is done by neglecting *order* derivative handles and to select
        handle :math:`\text{order} - 1` as the new evaluation_handle.

        Args:
            order (int): the amount of derivations to perform

        Raises:
            TypeError: If *order* is not of type int.
            ValueError: If the requested derivative order is higher than the
                provided one.

        Returns:
            :py:class:`.Function` the derived function.
        """
        if not isinstance(order, int):
            raise TypeError("only integer allowed as derivation order")
        if order == 0:
            return self
        if order < 0 or order > len(self.derivative_handles):
            raise ValueError("function cannot be differentiated that often.")

        new_obj = deepcopy(self)
        new_obj.derivative_handles = self.derivative_handles[order - 1:]
        new_obj.function_handle = new_obj.derivative_handles.pop(0)
        return new_obj

    def evaluation_hint(self, values):
        """
        If evaluation can be accelerated by using special properties of a function, this function can be
        overwritten to performs that computation. It gets passed an array of places where the caller
        wants to evaluate the function and should return an array of the same length, containing the results.

        Note:
            This implementation just calls the normal evaluation hook.

        Args:
            values: places to be evaluated at

        Returns:
            numpy.ndarray: Evaluation results.
        """
        return self(values)

    def scalar_product_hint(self):
        """
        Return the hint that the :py:func:`._dot_product_l2` has to
        calculated to gain the scalar product.
        """
        return dot_product_l2

    def function_space_hint(self):
        """
<<<<<<< HEAD
        Create a :py:class:`.Function` that returns a constant value.

        Args:
            constant (number): value to return

        Keyword Args:
            der_order (int): Derivative order, default 2.
            **kwargs: All other kwargs get passed to :py:class:`.Function`.
=======
        Return the hint that this function is an element of the
        an scalar product space which is uniquely defined by
        the scalar product :py:meth:`.scalar_product_hint`.
>>>>>>> 5aed9bcc

        Note:
            If you are working on different function spaces, you have
            to overwrite this hint in order to provide more properties
            which characterize your specific function space. For
            example the domain of the functions.
        """
<<<<<<< HEAD
        def f(z):
            return constant

        def f_dz(z):
            return 0

        if "der_order" in kwargs:
            der_order = kwargs["der_order"]
        else:
            der_order = 2

        func = Function(
            eval_handle=f,
            derivative_handles=[f_dz for _ in range(der_order)],
            **kwargs)
        return func
=======
        return self.scalar_product_hint(), self.domain
>>>>>>> 5aed9bcc

    @staticmethod
    def from_data(x, y, **kwargs):
        """
        Create a :py:class:`.Function` based on discrete data by
        interpolating.

        The interpolation is done by using :py:class:`interp1d` from scipy,
        the *kwargs* will be passed.

        Args:
            x (array-like): Places where the function has been evaluated .
            y (array-like): Function values at *x*.
            **kwargs: all kwargs get passed to :py:class:`.Function` .

        Returns:
            :py:class:`.Function`: An interpolating function.
        """
        dom = kwargs.pop("domain", (min(x), max(x)))
        nonzero = kwargs.pop("nonzero", dom)
        der_handles = kwargs.pop("derivative_handles", None)

        interp = interp1d(x, y, **kwargs)

        # TODO fix this behaviour
        def wrapper(z):
            res = interp(z)
            if res.size == 1:
                return np.float(res)
            return res

        func = Function(eval_handle=wrapper,
                        domain=dom,
                        nonzero=nonzero,
                        derivative_handles=der_handles)

        return func

    def add_neutral_element(self):
        return ConstantFunction(0, domain=self.domain)

    def mul_neutral_element(self):
        return ConstantFunction(1, domain=self.domain)


class ConstantFunction(Function):
    """
    A :py:class:`.Function` that returns a constant value.

    This function can be differentiated without limits.

    Args:
        constant (number): value to return

    Keyword Args:
        **kwargs: All other kwargs get passed to :py:class:`.Function`.

    """

    def __init__(self, constant, **kwargs):
        self._constant = constant

        func_kwargs = dict(eval_handle=self._constant_function_handle)
        if "nonzero" in kwargs:
            if constant == 0:
                if kwargs["nonzero"] != set():
                    raise ValueError("Constant Function with constant 0 must have an"
                                     " empty set nonzero area.")
            if "domain" in kwargs:
                if kwargs["nonzero"] != kwargs["domain"]:
                    raise ValueError(
                        "Constant Function is expected to be constant on the complete "
                        "domain. Nonzero argument is prohibited")
            else:
                func_kwargs["domain"] = kwargs["nonzero"]
            func_kwargs["nonzero"] = kwargs["nonzero"]
        else:
            if "domain" in kwargs:
                func_kwargs["domain"] = kwargs["domain"]
                func_kwargs["nonzero"] = kwargs["domain"]
            if constant == 0:
                func_kwargs["nonzero"] = set()

        if "derivative_handles" in kwargs:
            warnings.warn(
                "Derivative handles passed to ConstantFunction are discarded")

        super().__init__( **func_kwargs)

    def _constant_function_handle(self, z):
        return self._constant * np.ones_like(z)

    def derive(self, order=1):
        if not isinstance(order, int):
            raise TypeError("only integer allowed as derivation order")

        if order == 0:
            return self

        if order < 0:
            raise ValueError("only derivative order >= 0 supported")

        zero_func = deepcopy(self)
        zero_func._constant = 0
        zero_func.nonzero = set()

        return zero_func


class ComposedFunctionVector(BaseFraction):
    r"""
    Implementation of composite function vector :math:`\boldsymbol{x}`.

    .. math::
        \boldsymbol{x} = \begin{pmatrix}
            x_1(z) \\
            \vdots \\
            x_n(z) \\
            \xi_1 \\
            \vdots \\
            \xi_m \\
        \end{pmatrix}
    """

    def __init__(self, functions, scalars):
        funcs = sanitize_input(functions, Function)
        scals = sanitize_input(scalars, Number)

        BaseFraction.__init__(self, {"funcs": funcs, "scalars": scals})

    def __call__(self, arguments):
        f_res = np.atleast_2d([f(arguments) for f in self.members["funcs"]]).T
        s_res = np.atleast_2d([s for s in self.members["scalars"]]).T
        if f_res.shape[1] > 1:
            s_res = np.broadcast_to(s_res.T, f_res.shape)
            res = np.hstack((f_res, s_res))
        else:
            res = np.vstack((f_res, s_res))
        res = res.squeeze()
        return res

    def scalar_product_hint(self):
        func_hints = [f.scalar_product_hint() for f in self.members["funcs"]]
        scalar_hints = [dot_product for s in self.members["scalars"]]
        return func_hints + scalar_hints

    def function_space_hint(self):
        """
        Return the hint that this function is an element of the
        an scalar product space which is uniquely defined by

            * the scalar product :py:meth:`.scalar_product`
            * :code:`len(self.members["funcs"])` functions
            * and :code:`len(self.members["scalars"])` scalars.
        """
        func_hints = [f.function_space_hint() for f in self.members["funcs"]]
        scalar_hints = [dot_product for s in self.members["scalars"]]
        return func_hints + scalar_hints

    def get_member(self, idx):
        if idx < len(self.members["funcs"]):
            return self.members["funcs"][idx]
        elif idx - len(self.members["funcs"]) < len(self.members["scalars"]):
            return self.members["scalars"][idx - len(self.members["funcs"])]
        else:
            raise ValueError("wrong index")

    def scale(self, factor):
        if isinstance(factor, ComposedFunctionVector):
            if not len(self.members["funcs"]) == len(factor.members["funcs"]):
                raise ValueError

            if not len(self.members["scalars"]) == len(factor.members["scalars"]):
                raise ValueError

            return self.__class__(np.array(
                [func.scale(scale) for func, scale in
                 zip(self.members["funcs"], factor.members["funcs"])]),
                [scalar * scale for scalar, scale in
                 zip(self.members["scalars"], factor.members["scalars"])],
            )

        elif isinstance(factor, Number):
<<<<<<< HEAD
            return self.__class__(np.array(
                [func.scale(factor) for func in self.members["funcs"]]),
                np.array([scal * factor for scal in self.members["scalars"]]))

        else:
            raise NotImplementedError
=======
            return self.__class__(
                np.array([func.scale(factor) for func in self.members["funcs"]]),
                np.array([scal * factor for scal in self.members["scalars"]])
            )

        else:
            raise TypeError("ComposedFunctionVector can only be scaled with "
                            "compatible ComposedFunctionVector of with a"
                            "constant scalar")

    def mul_neutral_element(self):
        """
        Create neutral element of multiplication that is compatible to this
        object.

        Returns: Comp. Function Vector with constant functions returning 1 and
            scalars of value 1.

        """
        funcs = [f.mul_neutral_element() for f in self.members["funcs"]]
        scalar_constants = [1 for f in self.members["scalars"]]
        neut = ComposedFunctionVector(funcs, scalar_constants)
        return neut

    def add_neutral_element(self):
        """
        Create neutral element of addition that is compatible to this
        object.

        Returns: Comp. Function Vector with constant functions returning 0 and
            scalars of value 0.
>>>>>>> 5aed9bcc

        """
        funcs = [f.add_neutral_element() for f in self.members["funcs"]]
        scalar_constants = [0 for f in self.members["scalars"]]
        neut = ComposedFunctionVector(funcs, scalar_constants)
        return neut


class ConstantComposedFunctionVector(ComposedFunctionVector):
    r"""
    Constant composite function vector :math:`\boldsymbol{x}`.

    .. math::
        \boldsymbol{x} = \begin{pmatrix}
            z \mapsto x_1(z) = c_1 \\
            \vdots \\
            z \mapsto x_n(z) = c_n \\
            d_1 \\
            \vdots \\
            c_n \\
        \end{pmatrix}


    Args:
        func_constants (array-like): Constants for the functions.
        scalar_constants (array-like): The scalar constants.
        **func_kwargs: Keyword args that are passed to the ConstantFunction.
    """

    def __init__(self, func_constants, scalar_constants, **func_kwargs):
        func_constants = sanitize_input(func_constants, Number)
        scalars = sanitize_input(scalar_constants, Number)

        funcs = [ConstantFunction(c, **func_kwargs) for c in func_constants]
        super().__init__(funcs, scalars)


class ApproximationBasis:
    """
    Base class for an approximation basis.

    An approximation basis is formed by some objects on which given distributed
    variables may be projected.
    """
    def scalar_product_hint(self):
        """
        Hint that returns steps for scalar product calculation with elements of
        this base.

        Note:
            Overwrite to implement custom functionality.
        """
        raise NotImplementedError()

    def function_space_hint(self):
        """
        Hint that returns properties that characterize the functional
        space of the fractions.
        It can be used to determine if function spaces match.

        Note:
            Overwrite to implement custom functionality.
        """
        raise NotImplementedError()

    def is_compatible_to(self, other):
        """
        Helper functions that checks compatibility between two approximation
        bases.

        In this case compatibility is given if the two bases live in the same
        function space.

        Args:
             other (:py:class:`.Approximation Base`): Approximation basis to
                compare with.

        Returns: True if bases match, False if they do not.

        """
        return self.function_space_hint() == other.function_space_hint()


class Base(ApproximationBasis):
    """
    Base class for approximation bases.

    In general, a :py:class:`.Base` is formed by a certain amount of
    :py:class:`.BaseFractions` and therefore forms finite-dimensional subspace
    of the distributed problem's domain. Most of the time, the user does not
    need to interact with this class.

    Args:
        fractions (iterable of :py:class:`.BaseFraction`): List, array or
            dict of :py:class:`.BaseFraction`'s
<<<<<<< HEAD
        matching_bases (list of str): List of labels from exactly matching
            bases, for which no transformation is necessary.
            Useful for transformations from bases which 'lives' in
            different function spaces but evolve with the same time
            dynamic/coefficients (for example modal bases).
        intermediate_base (str): If you know that this base instance will be
            asks (as destination base) according a transformation
            to a source base, which you dont bother to implement on your own,
            than provide here the label of another base, for which the
            transformation can acquired with buil-in feautures. The algorithm,
            implemented in :py:class:`.get_weights_transformation`
            is then called again with the intermediate base as destination
            base and the 'old' source base. With this technique arbitrary
            long transformation chains are possible, when the provided
            intermediate base also defines an intermediate base and this ...
    """
    def __init__(self, fractions, matching_bases=list(), intermediate_base=None):
        fractions = sanitize_input(fractions, BaseFraction)

        # TODO: check if this is really neccassys for stacked bases
        # # check type
        # for frac in fractions:
        #     if frac.scalar_product_hint() != fractions[0].scalar_product_hint():
        #         raise ValueError("Provided fractions must be compatible!")

        self.fractions = fractions
        self.matching_bases = matching_bases
        self.intermediate_base = intermediate_base
=======
        matching_base_lbls (list of str): List of labels from exactly matching
            bases, for which no transformation is necessary.
            Useful for transformations from bases that 'live' in
            different function spaces but evolve with the same time
            dynamic/coefficients (e.g. modal bases).
        intermediate_base_lbls (list of str): If it is certain that this base
            instance will be asked (as destination base) to return a
            transformation to a source base, whose implementation is
            cumbersome, its label can be provided here. This will trigger the
            generation of the transformation using build-in features.
            The algorithm, implemented in :py:class:`.get_weights_transformation`
            is then called again with the intermediate base as destination base
            and the 'old' source base. With this technique arbitrary long
            transformation chains are possible, if the provided intermediate
            bases again define intermediate bases.
    """
    def __init__(self, fractions,
                 matching_base_lbls=None, intermediate_base_lbls=None):
        fractions = sanitize_input(fractions, BaseFraction)

        # check type
        base_space = fractions[0].function_space_hint()
        if not all([frac.function_space_hint() == base_space
                    for frac in fractions]):
            raise ValueError("Provided fractions must be compatible!")

        self.fractions = fractions
        self.matching_base_lbls = matching_base_lbls
        if self.matching_base_lbls is None:
            self.matching_base_lbls = []
        if isinstance(self.matching_base_lbls, str):
            self.matching_base_lbls = [self.matching_base_lbls]

        self.intermediate_base_lbls = intermediate_base_lbls
        if self.intermediate_base_lbls is None:
            self.intermediate_base_lbls = []
        if isinstance(self.intermediate_base_lbls, str):
            self.intermediate_base_lbls = [self.intermediate_base_lbls]
>>>>>>> 5aed9bcc

    def __iter__(self):
        return iter(self.fractions)

    def __len__(self):
        return len(self.fractions)

    def __getitem__(self, item):
        return self.fractions[item]

    @staticmethod
    def _transformation_factory(info, equivalent=False):
        mat = calculate_expanded_base_transformation_matrix(info.src_base,
                                                            info.dst_base,
                                                            info.src_order,
                                                            info.dst_order,
                                                            use_eye=equivalent)

        def handle(weights):
            return np.dot(mat, weights)

        return handle

    def transformation_hint(self, info):
        """
        Method that provides a information about how to transform weights from
        one :py:class:`.BaseFraction` into another.

        In Detail this function has to return a callable, which will take the
        weights of the source- and return the weights of the target system. It
        may have keyword arguments for other data which is required to perform
        the transformation. Information about these extra keyword arguments
        should be provided in form of a dictionary whose keys are keyword
        arguments of the returned transformation handle.

        Note:
            This implementation covers the most basic case, where the two
            :py:class:`.BaseFraction`'s are of same type. For any other case it
            will raise an exception. Overwrite this Method in your
            implementation to support conversion between bases that differ from
            yours.

        Args:
            info: :py:class:`.TransformationInfo`

        Raises:
            NotImplementedError:

        Returns:
            Transformation handle
        """
<<<<<<< HEAD
        if (info.dst_base is self) and (info.src_lbl in self.matching_bases):
            def handle(weights):
                return weights

            return handle, None

        elif info.src_base.__class__ == info.dst_base.__class__:
            return self._transformation_factory(info), None

        elif self.intermediate_base is not None:
            intermediate_hint = get_transformation_info(
                self.intermediate_base, info.dst_lbl,
                info.dst_order, info.dst_order
            )
            handle = get_weight_transformation(intermediate_hint)
            hint = get_transformation_info(
                info.src_lbl, self.intermediate_base,
                info.src_order, info.dst_order
            )
            return handle, hint

        else:
            # No Idea what to do.
            return None, None
=======
        if info.src_lbl == info.dst_lbl:
            # trivial case
            return self._transformation_factory(info, equivalent=True), None

        # check for matching bases
        match_cond_src = (self is info.src_base
                          and info.dst_lbl in self.matching_base_lbls)
        match_cond_dst = (self is info.dst_base
                          and info.src_lbl in self.matching_base_lbls)
        if match_cond_src or match_cond_dst:
            # bases are a match
            if len(info.dst_base) != len(info.src_base):
                raise ValueError(
                    f"Base '{info.src_lbl}' (length {len(info.src_base)}) can "
                    f"not be a matching base of '{info.dst_lbl}' (length "
                    f"{len(info.dst_base)}), since the they have different "
                    f"lengths.")

            if info.src_order >= info.dst_order:
                # forward weights
                return self._transformation_factory(info, True), None

        # check for compatible base
        compat_cond_src = (self is info.src_base
                           and self.is_compatible_to(info.dst_base))
        compat_cond_dst = (self is info.dst_base
                           and self.is_compatible_to(info.src_base))
        if compat_cond_src or compat_cond_dst:
            # bases are compatible, use standard approach
            return self._transformation_factory(info), None

        if self.intermediate_base_lbls is not None:
            # try intermediate bases
            for inter_lbl in self.intermediate_base_lbls:
                trafo, hint = self._get_intermediate_transform(info, inter_lbl)
                if trafo is not None:
                    return trafo, hint

        # No Idea what to do.
        return None, None

    def _get_intermediate_transform(self, info, inter_lbl):
        if self is info.src_base:
            # build trafo from us to middleman
            intermediate_info = get_transformation_info(
                info.src_lbl, inter_lbl,
                info.src_order, info.src_order
            )
            handle = get_weight_transformation(intermediate_info)
            if info.dst_lbl == inter_lbl:
                # middleman is the source -> we are finished
                return handle, None

            # create hint from middleman to dst
            hint = get_transformation_info(
                inter_lbl, info.dst_lbl,
                info.src_order, info.dst_order
            )
            return handle, hint
        if self is info.dst_base:
            # build trafo from middleman to us
            intermediate_info = get_transformation_info(
                inter_lbl, info.dst_lbl,
                info.src_order, info.dst_order
            )
            handle = get_weight_transformation(intermediate_info)
            if info.src_lbl == inter_lbl:
                # middleman is the source -> we are finished
                return handle, None

            # create hint from src to middleman
            hint = get_transformation_info(
                info.src_lbl, inter_lbl,
                info.src_order, info.src_order
            )
            return handle, hint

        # No Idea what to do.
        return None, None
>>>>>>> 5aed9bcc

    def scalar_product_hint(self):
        """
        Hint that returns steps for scalar product calculation with elements of
        this base.

        Note:
            Overwrite to implement custom functionality.
        """
        return self.fractions[0].scalar_product_hint()

    def function_space_hint(self):
        """
        Hint that returns properties that characterize the functional
        space of the fractions.
        It can be used to determine if function spaces match.

        Note:
            Overwrite to implement custom functionality.
        """
        return self.fractions[0].function_space_hint()

    def derive(self, order):
        """
        Basic implementation of derive function.
        Empty implementation, overwrite to use this functionality.

        Args:
            order (:class:`numbers.Number`): derivative order
        Return:
            :py:class:`.Base`: derived object
        """
        if order == 0:
            return self
        else:
            return self.__class__([f.derive(order) for f in self.fractions])

    def scale(self, factor):
        """
        Factory method to obtain instances of this base, scaled by the given factor.

        Args:
            factor: factor or function to scale this base with.
        """
        if factor == 1:
            return self
        else:
            return self.__class__([f.scale(factor) for f in self.fractions])

    def raise_to(self, power):
        """
        Factory method to obtain instances of this base, raised by the given power.

        Args:
            power: power to raise the basis onto.
        """
        if power == 1:
            return self
        else:
            raise ValueError("This funcionality is deprecated.")

    def get_attribute(self, attr):
        """
        Retrieve an attribute from the fractions of the base.

        Args:
            attr(str): Attribute to query the fractions for.

        Returns:
            :py:class:`np.ndarray`: Array of ``len(fractions)`` holding the
            attributes. With `None` entries if the attribute is missing.

        """
        return np.array([getattr(frac, attr, None) for frac in self.fractions])


class StackedBase(ApproximationBasis):
    """
    Implementation of a basis vector that is obtained by stacking different
    bases onto each other. This typically occurs when the bases of coupled
    systems are joined to create a unified system.

    Args:
        base_info (OrderedDict): Dictionary with `base_label` as keys and
            dictionaries holding information about the bases as values.
            In detail, these Information must contain:

                - sys_name (str): Name of the system the base is associated with.
                - order (int): Highest temporal derivative order with which the
                    base shall be represented in the stacked base.
                - base (:py:class:`.ApproximationBase`): The actual basis.
    """

    def __init__(self, base_info):
        self.base_lbls = []
        self.system_names = []
        self.orders = []

        self._bases = []
        self._cum_frac_idxs = [0]
        self._cum_weight_idxs = [0]
        for lbl, info in base_info.items():
            # public properties
            self.base_lbls.append(lbl)
            self.system_names.append(info["sys_name"])
            order = info["order"]
            self.orders.append(order)
            base = info["base"]

            # internal properties
            self._bases.append(base)
            self._cum_frac_idxs.append(self._cum_frac_idxs[-1] + len(base))
            self._cum_weight_idxs.append(self._cum_weight_idxs[-1]
                                         + (order + 1) * len(base))

        self.fractions = np.concatenate([b.fractions for b in self._bases])
        self._size = self._cum_frac_idxs.pop(-1)
        self._weight_size = self._cum_weight_idxs.pop(-1)

    def scalar_product_hint(self):
        return NotImplemented

    def function_space_hint(self):
        return hash(self)

    def is_compatible_to(self, other):
        return False

    def scale(self, factor):
        raise NotImplementedError("Stacked base should not be scaled.")

    def transformation_hint(self, info):
        """
        If *info.src_lbl* is a member, just return it, using to correct
        derivative transformation, otherwise return `None`

        Args:
            info (:py:class:`.TransformationInfo`): Information about the
                requested transformation.
        Return:
            transformation handle
        """
<<<<<<< HEAD
=======
        if info.src_order != 0:
            # this can be implemented but is not really meaningful
            return None, None
>>>>>>> 5aed9bcc

        # we only know how to get from a stacked base to one of our parts
        if info.src_base != self:
            return None, None
        if info.dst_lbl not in self.base_lbls:
            return None, None

        # check maximum available derivative order
        dst_idx = self.base_lbls.index(info.dst_lbl)
        init_src_ord = self.orders[dst_idx]
        if info.dst_order > init_src_ord:
            return None, None

        # get transform
        trans_mat = calculate_expanded_base_transformation_matrix(
            info.dst_base,
            info.dst_base,
            init_src_ord,
            info.dst_order,
            use_eye=True)

        start_idx = self._cum_weight_idxs[dst_idx]
        length = (init_src_ord + 1) * len(self._bases[dst_idx])

        def selection_func(weights):
            assert len(weights) == self._weight_size
            return trans_mat @ weights[start_idx: start_idx + length]

        return selection_func, None


def domain_simplification(domain):
    """
    Simplify a domain, given by possibly overlapping subdomains.

    Args:
        domain (set): Set of tuples, defining the (start, end) points of the
            subdomains.

    Returns:
        list: Simplified domain.
    """
    new_dom = set()
    temp_dom = list()

    # sort sub domains
    for idx, sub_dom in enumerate(domain):
        if sub_dom[0] > sub_dom[1]:
            temp_dom.append(sub_dom[::-1])
        else:
            temp_dom.append(sub_dom)

    # look for overlapping sub domains
    for s_idx, start_dom in enumerate(temp_dom):
        candidates = []
        for e_idx, end_dom in enumerate(temp_dom):
            if s_idx == e_idx:
                continue

            if start_dom[0] > end_dom[0]:
                # second one starts earlier, postpone
                continue

            if start_dom[1] > end_dom[0]:
                # two domains overlap
                candidates.append(e_idx)

        if not candidates:
            continue

        greatest_idx = candidates[np.argmax([temp_dom[idx][1]
                                             for idx in candidates])]
        if start_dom[1] >= temp_dom[greatest_idx][1]:
            # the second domain is a real sub set of the first one
            # save only the first
            new_dom.add(start_dom)
        else:
            # second one goes further -> join them
            new_dom.add((start_dom[0], temp_dom[greatest_idx][1]))

    if new_dom and new_dom != domain:
        return domain_simplification(new_dom)
    else:
        return set(temp_dom)


def domain_intersection(first, second):
    """
    Calculate intersection(s) of two domains.

    Args:
        first (set): (Set of) tuples defining the first domain.
        second (set): (Set of) tuples defining the second domain.

    Return:
        set: Intersection given by (start, end) tuples.
    """
    if isinstance(first, tuple):
        first = [first]
    if isinstance(first, set):
        first = list(first)
    if isinstance(second, tuple):
        second = [second]
    if isinstance(second, set):
        second = list(second)

    intersection = set()
    first_idx = 0
    second_idx = 0
    last_first_idx = 0
    last_second_idx = 0
    last_first_upper = None
    last_second_upper = None

    while first_idx < len(first) and second_idx < len(second):
        # TODO remove interval and boundary checking? should be done before
        if last_first_upper is not None and first_idx is not last_first_idx:
            if last_first_upper >= first[first_idx][0]:
                raise ValueError("Intervals not ordered!")
        if last_second_upper is not None and second_idx is not last_second_idx:
            if last_second_upper >= second[second_idx][0]:
                raise ValueError("Intervals not ordered!")

        if first[first_idx][0] > first[first_idx][1]:
            raise ValueError("Interval boundaries given in wrong order")
        if second[second_idx][0] > second[second_idx][1]:
            raise ValueError("Interval boundaries given in wrong order")

        # backup for interval order check
        last_first_idx = first_idx
        last_second_idx = second_idx
        last_first_upper = first[first_idx][1]
        last_second_upper = second[second_idx][1]

        # no common domain -> search
        if second[second_idx][0] <= first[first_idx][0] <= second[second_idx][1]:
            # common start found in 1st domain
            start = first[first_idx][0]
        elif first[first_idx][0] <= second[second_idx][0] <= first[first_idx][1]:
            # common start found in 2nd domain
            start = second[second_idx][0]
        else:
            # intervals have no intersection
            first_idx += 1
            continue

        # add end
        if first[first_idx][1] <= second[second_idx][1]:
            end = first[first_idx][1]
            first_idx += 1
        else:
            end = second[second_idx][1]
            second_idx += 1

        # complete domain found
        if not np.isclose(start, end):
            intersection.add((start, end))

    return intersection


def integrate_function(func, interval):
    """
    Numerically integrate a function on a given interval using
    :func:`.complex_quadrature`.

    Args:
        func(callable): Function to integrate.
        interval(list of tuples): List of (start, end) values of the intervals
            to integrate on.

    Return:
        tuple: (Result of the Integration, errors that occurred during the
        integration).
    """
    result = 0
    err = 0
    for area in interval:
        res = complex_quadrature(func, area[0], area[1])
        result += res[0]
        err += res[1]

    return np.real_if_close(result), err


def complex_quadrature(func, a, b, **kwargs):
    """
    Wraps the scipy.qaudpack routines to handle complex valued functions.

    Args:
        func (callable): function
        a (:obj:`numbers.Number`): lower limit
        b (:obj:`numbers.Number`): upper limit
        **kwargs: Arbitrary keyword arguments for desired scipy.qaudpack routine.

    Return:
        tuple: (real part, imaginary part)
    """

    def real_func(x):
        return np.real(func(x))

    def imag_func(x):
        return np.imag(func(x))

    real_integral = integrate.quad(real_func, a, b, **kwargs)
    imag_integral = integrate.quad(imag_func, a, b, **kwargs)

    return (real_integral[0] + 1j * imag_integral[0],
            real_integral[1] + imag_integral[1])


def dot_product(first, second):
    """
    Calculate the inner product of two vectors.

    Args:
        first (:obj:`numpy.ndarray`): first vector
        second (:obj:`numpy.ndarray`): second vector

    Return:
        inner product
    """
    return np.inner(first, second)


def dot_product_l2(first, second):
    r"""
    Calculate the inner product on L2.

    Given two functions :math:`\varphi(z)` and :math:`\psi(z)` this functions
    calculates

    .. math::
        \left< \varphi(z) | \psi(z) \right|_{L2} =
            \int\limits_{Gamma_0}^{Gamma_1}
            \bar\varphi(\zeta) \psi(\zeta) \,\textup{d}\zeta \:.

    Args:
        first (:py:class:`.Function`): first function
        second (:py:class:`.Function`): second function

    Return:
        inner product
    """
    if not isinstance(first, Function) or not isinstance(second, Function):
        raise TypeError("Wrong type(s) supplied. both must be a {0}".format(Function))

    if not first.domain == second.domain:
        raise ValueError("Domains of arguments must be identical, "
                         "but {} and {} were given".format(first.domain,
                                                           second.domain))
    nonzero = domain_intersection(first.nonzero, second.nonzero)
    areas = domain_intersection(first.domain, nonzero)

    # try some shortcuts
    if first == second:
        if hasattr(first, "quad_int"):
            return first.quad_int()

    if 0:
        # TODO let Function Class handle product to gain more speed
        if type(first) is type(second):
            pass

    # standard case
    def func(z):
        """
        Take the complex conjugate of the first element and multiply it
        by the second.
        """
        return np.conj(first(z)) * second(z)

    result, error = integrate_function(func, areas)
    return result


def vectorize_scalar_product(first, second, scalar_product):
    r"""
    Call the given :code:`scalar_product` in a loop for the arguments
    in :code:`left` and :code:`right`.

    Given two vectors of functions

    .. math::
        \boldsymbol{\varphi}(z)
        = \left(\varphi_0(z), \dotsc, \varphi_N(z)\right)^T

    and

    .. math::
        \boldsymbol{\psi}(z) = \left(\psi_0(z), \dotsc, \psi_N(z)\right)^T` ,

    this function computes
    :math:`\left< \boldsymbol{\varphi}(z) | \boldsymbol{\psi}(z) \right>_{L2}`
    where

    .. math::
        \left< \varphi_i(z) | \psi_j(z) \right>_{L2} =
        \int\limits_{\Gamma_0}^{\Gamma_1}
        \bar\varphi_i(\zeta) \psi_j(\zeta) \,\textup{d}\zeta \:.

    Herein, :math:`\bar\varphi_i(\zeta)` denotes the complex conjugate and
    :math:`\Gamma_0` as well as :math:`\Gamma_1` are derived by computing the
    intersection of the nonzero areas of the involved functions.

    Args:
        first (callable or :obj:`numpy.ndarray`):  (1d array of n) callable(s)
        second (callable or :obj:`numpy.ndarray`):  (1d array of n) callable(s)

    Raises:
        ValueError, if the provided arrays are not equally long.

    Return:
        numpy.ndarray:  Array of inner products
    """
    # sanitize input
    first = np.atleast_1d(first)
    second = np.atleast_1d(second)

    try:
        iter(scalar_product)
    except TypeError:
        scalar_product = (scalar_product, )

    if len(first) != len(second):
        raise ValueError("Provided function vectors must be of same length.")

    # calculate output size and allocate output
    out = np.zeros(first.shape, dtype=complex)

    # TODO propagate vectorization into _dot_product_l2 to save this loop
    # loop over entries
    for idx, (f, s) in enumerate(zip(first, second)):
        for m_idx, scal_prod in enumerate(scalar_product):
            out[idx] += scal_prod(f.get_member(m_idx), s.get_member(m_idx))

    return np.real_if_close(out)


def calculate_scalar_matrix(values_a, values_b):
    """
    Convenience version of py:function:`calculate_scalar_product_matrix` with :py:func:`numpy.multiply` hardcoded as
    *scalar_product_handle*.

    Args:
        values_a (numbers.Number or numpy.ndarray): (array of) value(s) for rows
        values_b (numbers.Number or numpy.ndarray): (array of) value(s) for columns

    Return:
        numpy.ndarray: Matrix containing the pairwise products of the elements from *values_a* and *values_b*.
    """
    return calculate_scalar_product_matrix(sanitize_input(values_a, Number),
                                           sanitize_input(values_b, Number),
                                           np.multiply)


def calculate_scalar_product_matrix(base_a, base_b, scalar_product=None,
                                    optimize=True):
    r"""
    Calculates a matrix :math:`A` , whose elements are the scalar products of
    each element from *base_a* and *base_b*, so that
    :math:`a_{ij} = \langle \mathrm{a}_i\,,\: \mathrm{b}_j\rangle`.

    Args:
        base_a (:py:class:`.ApproximationBase`): Basis a
        base_b (:py:class:`.ApproximationBase`): Basis b
        scalar_product: (List of) function objects that are passed the members
            of the given bases as pairs. Defaults to the scalar product given by
            `base_a`
        optimize (bool): Switch to turn on the symmetry based speed up.
            For development purposes only.

    Return:
        numpy.ndarray: matrix :math:`A`
    """
    if not base_a.is_compatible_to(base_b):
        raise TypeError("Bases must be from the same type.")

    if scalar_product is None:
        scalar_product = base_a.scalar_product_hint()

    fractions_a = base_a.fractions
    fractions_b = base_b.fractions

    if optimize and base_a == base_b:
        # since the scalar_product commutes whe can save some operations
        dim = fractions_a.shape[0]
        output = np.zeros((dim, dim), dtype=np.complex)
        i, j = np.mgrid[0:dim, 0:dim]

        # compute only upper half
        upper_idxs = np.triu_indices(dim)
        i_upper = i[upper_idxs]
        j_upper = j[upper_idxs]
        output[upper_idxs] = vectorize_scalar_product(fractions_a[i_upper],
                                                      fractions_a[j_upper],
                                                      scalar_product)

        # reconstruct using symmetry
        output += np.conjugate(np.triu(output, 1)).T
        return np.real_if_close(output)
    else:
        i, j = np.mgrid[0:fractions_a.shape[0],
                        0:fractions_b.shape[0]]
        fractions_i = fractions_a[i]
        fractions_j = fractions_b[j]

        res = vectorize_scalar_product(fractions_i.flatten(),
                                       fractions_j.flatten(),
                                       scalar_product)

        return res.reshape(fractions_i.shape)


def project_on_base(state, base):
    """
    Projects a *state* on a basis given by *base*.

    Args:
        state (array_like): List of functions to approximate.
        base (:py:class:`.ApproximationBase`): Basis to project onto.

    Return:
        numpy.ndarray: Weight vector in the given *base*
    """
    if not isinstance(base, ApproximationBasis):
        raise TypeError("Projection only possible on approximation bases.")

    # compute <x(z, t), phi_i(z)> (vector)
<<<<<<< HEAD
    projections = calculate_scalar_product_matrix(base.scalar_product_hint()[0],
                                                  Base(state),
                                                  base).squeeze()

    # compute <phi_i(z), phi_j(z)> for 0 < i, j < n (matrix)
    scale_mat = calculate_scalar_product_matrix(base.scalar_product_hint()[0], base, base)
=======
    projections = calculate_scalar_product_matrix(base.__class__(state),
                                                  base).squeeze()

    # compute <phi_i(z), phi_j(z)> for 0 < i, j < n (matrix)
    scale_mat = calculate_scalar_product_matrix(base, base)
>>>>>>> 5aed9bcc

    res = np.linalg.inv(scale_mat) @ projections
    return np.reshape(res, (scale_mat.shape[0],))


def project_on_bases(states, canonical_equations):
    """
    Convenience wrapper for :py:func:`.project_on_base`.
    Calculate the state, assuming it will be constituted by the dominant
    base of the respective system. The keys from the dictionaries
    *canonical_equations* and *states* must be the same.

    Args:
        states: Dictionary with a list of functions as values.
        canonical_equations: List of :py:class:`.CanonicalEquation` instances.

    Returns:
        numpy.array: Finite dimensional state as 1d-array corresponding to the
        concatenated dominant bases from *canonical_equations*.
    """
    q0 = np.array([])
    for ce in canonical_equations:
        lbl = ce.dominant_lbl
        q0 = np.hstack(tuple([q0] + [project_on_base(state, get_base(lbl))
                                     for state in states[ce.name]]))

    return q0


def back_project_from_base(weights, base):
    """
    Build evaluation handle for a distributed variable that was approximated
    as a set of *weights* om a certain *base*.

    Args:
        weights (numpy.ndarray): Weight vector.
        base (:py:class:`.ApproximationBase`): Base to be used for the projection.

    Return:
        evaluation handle
    """
    if isinstance(weights, Number):
        weights = np.asarray([weights])
    if weights.shape[0] != base.fractions.shape[0]:
        raise ValueError("Lengths of weights and initial_initial_functions "
                         "do not match!")

    def eval_handle(z):
        res = sum([weights[i] * base.fractions[i](z)
                   for i in range(weights.shape[0])])
        return real(res)

    return eval_handle


def change_projection_base(src_weights, src_base, dst_base):
    """
    Converts given weights that form an approximation using *src_base*
    to the best possible fit using *dst_base*.

    Args:
        src_weights (numpy.ndarray): Vector of numbers.
        src_base (:py:class:`.ApproximationBase`): The source Basis.
        dst_base (:py:class:`.ApproximationBase`): The destination Basis.

    Return:
        :obj:`numpy.ndarray`: target weights
    """
    pro_mat = calculate_base_transformation_matrix(src_base, dst_base)
    return project_weights(pro_mat, src_weights)


def project_weights(projection_matrix, src_weights):
    """
    Project *src_weights* on new basis using the provided *projection_matrix*.

    Args:
        projection_matrix (:py:class:`numpy.ndarray`): projection between
            the source and the target basis;
            dimension (m, n)
        src_weights (:py:class:`numpy.ndarray`): weights in the source basis;
            dimension (1, m)

    Return:
        :py:class:`numpy.ndarray`: weights in the target basis;
        dimension (1, n)
    """
    src_weights = sanitize_input(src_weights, Number)
    return np.dot(projection_matrix, src_weights)


class TransformationInfo:
    """
    Structure that holds information about transformations between different
    bases.

    This class serves as an easy to use structure to aggregate information,
    describing transformations between different
    :py:class:`.BaseFraction` s. It can be tested for equality to check the
    equity of transformations and is hashable
    which makes it usable as dictionary key to cache different transformations.

    Attributes:
        src_lbl(str): label of source basis
        dst_lbl(str): label destination basis
        src_base(:obj:`numpy.ndarray`): source basis in form of an array of
            the source Fractions
        dst_base(:obj:`numpy.ndarray`): destination basis in form of an
            array of the destination Fractions
        src_order: available temporal derivative order of source weights
        dst_order: needed temporal derivative order for destination weights
    """

    def __init__(self):
        self.src_lbl = None
        self.dst_lbl = None
        self.src_base = None
        self.dst_base = None
        self.src_order = None
        self.dst_order = None

    def as_tuple(self):
        return self.src_lbl, self.dst_lbl, self.src_order, self.dst_order

    def __hash__(self):
        return hash(self.as_tuple())

    def __eq__(self, other):
        if not isinstance(other, TransformationInfo):
            raise TypeError("Unknown type to compare with")

        return self.as_tuple() == other.as_tuple()

    def mirror(self):
        """
        Factory method, that creates a new TransformationInfo object by
        mirroring *src* and *dst* terms.
        This helps handling requests to different bases.
        """
        new_info = TransformationInfo()
        new_info.src_lbl = self.dst_lbl
        new_info.src_base = self.dst_base
        new_info.src_order = self.dst_order
        new_info.dst_lbl = self.src_lbl
        new_info.dst_base = self.src_base
        new_info.dst_order = self.src_order
        return new_info


def get_weight_transformation(info):
    """
    Create a handle that will transform weights from *info.src_base* into
    weights for *info-dst_base* while paying respect to the given derivative
    orders.

    This is accomplished by recursively iterating through source and
    destination bases and evaluating their :attr:`transformation_hints`.

    Args:
        info(:py:class:`.TransformationInfo`): information about the requested
            transformation.

    Return:
        callable: transformation function handle
    """
    # TODO since this lives in core now, get rid of base labels
    # try to get help from the destination base
    handle, hint = info.dst_base.transformation_hint(info)
    if handle is None:
        # try source instead
        handle, hint = info.src_base.transformation_hint(info)

    if handle is None:
        raise TypeError(
            ("get_weight_transformation(): \n"
             "You requested information about how to transform to '{0}'({1}) \n"
             "from '{3}'({4}), furthermore the source derivative order is \n"
             "{2} and the target one is {5}. No transformation could be \n"
             "found, remember to implement your own 'transformation_hint' \n"
             "method for non-standard bases.").format(
                info.dst_lbl,
                info.dst_base.__class__.__name__,
                info.dst_order,
                info.src_lbl,
                info.src_base.__class__.__name__,
                info.src_order,
            ))

    # check termination criterion
    if hint is None:
        # direct transformation possible
        return handle

    kwargs = {}
    new_handle = None
    if hasattr(hint, "extras"):
        # try to gain transformations that will satisfy the extra terms
        for dep_lbl, dep_order in hint.extras.items():
            new_info = copy(info)
            new_info.dst_lbl = dep_lbl
            new_info.dst_base = get_base(dep_lbl)
            new_info.dst_order = dep_order
            dep_handle = get_weight_transformation(new_info)
            kwargs[dep_lbl] = dep_handle

    if hint.src_lbl is not None:
        # transformation to assistant system required
        new_handle = get_weight_transformation(hint)

    def last_handle(weights):
        if new_handle:
            return handle(new_handle(weights), **kwargs)
        else:
            return handle(weights, **kwargs)

    return last_handle


def get_transformation_info(source_label, destination_label,
                            source_order=0, destination_order=0):
    """
    Provide the weights transformation from one/source base to
    another/destination base.

    Args:
        source_label (str): Label from the source base.
        destination_label (str): Label from the destination base.
        source_order: Order from the available time derivative
            of the source weights.
        destination_order: Order from the desired time derivative
            of the destination weights.

    Returns:
        :py:class:`.TransformationInfo`: Transformation info object.
    """
    info = TransformationInfo()
    info.src_lbl = source_label
    info.src_base = get_base(info.src_lbl)
    info.src_order = source_order
    info.dst_lbl = destination_label
    info.dst_base = get_base(info.dst_lbl)
    info.dst_order = destination_order

    return info


def calculate_expanded_base_transformation_matrix(src_base, dst_base,
                                                  src_order, dst_order,
                                                  use_eye=False):
    r"""
    Constructs a transformation matrix :math:`\bar V` from basis given by
    *src_base* to basis given by *dst_base* that also transforms all temporal
    derivatives of the given weights.

    See:
        :py:func:`.calculate_base_transformation_matrix` for further details.

    Args:
        dst_base (:py:class:`.ApproximationBase`): New projection base.
        src_base (:py:class:`.ApproximationBase`): Current projection base.
        src_order: Temporal derivative order available in *src_base*.
        dst_order: Temporal derivative order needed in *dst_base*.
        use_eye (bool): Use identity as base transformation matrix.
            (For easy selection of derivatives in the same base)

    Raises:
        ValueError: If destination needs a higher derivative order than source
            can provide.

    Return:
        :obj:`numpy.ndarray`: Transformation matrix
    """
    if src_order < dst_order:
        raise ValueError(("higher 'dst_order'({0}) demanded than "
                          + "'src_order'({1}) can provide for this strategy."
                            "").format(dst_order, src_order))

    # build core transformation
    if use_eye:
        core_transformation = np.eye(src_base.fractions.size)
    else:
        core_transformation = calculate_base_transformation_matrix(src_base,
                                                                   dst_base)

    # build block matrix
    part_transformation = block_diag(*[core_transformation
                                       for i in range(dst_order + 1)])
    complete_transformation = np.hstack([part_transformation]
                                        + [np.zeros((part_transformation.shape[0],
                                                     src_base.fractions.size))
                                           for i in range(src_order - dst_order)])
    return complete_transformation


def calculate_base_transformation_matrix(src_base, dst_base, scalar_product=None):
    """
    Calculates the transformation matrix :math:`V` , so that the a
    set of weights, describing a function in the
    *src_base* will express the same function in the *dst_base*, while
    minimizing the reprojection error.
    An quadratic error is used as the error-norm for this case.

    Warning:
        This method assumes that all members of the given bases have
        the same type and that their
        :py:class:`.BaseFraction` s, define compatible scalar products.

    Raises:
        TypeError: If given bases do not provide an
            :py:func:`.scalar_product_hint` method.

    Args:
        src_base (:py:class:`.ApproximationBase`): Current projection base.
        dst_base (:py:class:`.ApproximationBase`): New projection base.
        scalar_product (list of callable): Callbacks for product calculation.
            Defaults to `scalar_product_hint` from `src_base`.

    Return:
        :py:class:`numpy.ndarray`: Transformation matrix :math:`V` .
    """
    if not src_base.is_compatible_to(dst_base):
        raise TypeError("Source and destination base must be from the same "
                        "type.")

    p_mat = calculate_scalar_product_matrix(dst_base, src_base, scalar_product)

    q_mat = calculate_scalar_product_matrix(dst_base, dst_base, scalar_product)

    # compute V matrix, where V = inv(Q)*P
    v_mat = np.dot(np.linalg.inv(q_mat), p_mat)
    return v_mat


def normalize_base(b1, b2=None):
    r"""
    Takes two :py:class:`.ApproximationBase`'s :math:`\boldsymbol{b}_1` ,
    :math:`\boldsymbol{b}_1` and normalizes them so that
    :math:`\langle\boldsymbol{b}_{1i}\,
    ,\:\boldsymbol{b}_{2i}\rangle = 1`.
    If only one base is given, :math:`\boldsymbol{b}_2`
    defaults to :math:`\boldsymbol{b}_1`.

    Args:
        b1 (:py:class:`.ApproximationBase`): :math:`\boldsymbol{b}_1`
        b2 (:py:class:`.ApproximationBase`): :math:`\boldsymbol{b}_2`

    Raises:
        ValueError: If :math:`\boldsymbol{b}_1`
            and :math:`\boldsymbol{b}_2` are orthogonal.

    Return:
        :py:class:`.ApproximationBase` : if *b2* is None,
        otherwise: Tuple of 2 :py:class:`.ApproximationBase`'s.
    """
    auto_normalization = False
    if b2 is None:
        auto_normalization = True

    res = generic_scalar_product(b1, b2)

    if any(res < np.finfo(float).eps):
        if any(np.isclose(res, 0)):
            raise ValueError("given base fractions are orthogonal. "
                             "no normalization possible.")
        else:
            raise ValueError("imaginary scale required. "
                             "no normalization possible.")

    scale_factors = np.sqrt(1 / res)
    b1_scaled = b1.__class__(
        [frac.scale(factor)
         for frac, factor in zip(b1.fractions, scale_factors)])

    if auto_normalization:
        return b1_scaled
    else:
        b2_scaled = b2.__class__(
            [frac.scale(factor)
             for frac, factor in zip(b2.fractions, scale_factors)])
        return b1_scaled, b2_scaled


def generic_scalar_product(b1, b2=None, scalar_product=None):
    """
    Calculates the pairwise scalar product between the elements
    of the :py:class:`.ApproximationBase` *b1* and *b2*.

    Args:
        b1 (:py:class:`.ApproximationBase`): first basis
        b2 (:py:class:`.ApproximationBase`): second basis, if omitted
            defaults to *b1*
        scalar_product (list of callable): Callbacks for product calculation.
            Defaults to `scalar_product_hint` from `b1`.

    Note:
        If *b2* is omitted, the result can be used to normalize
        *b1* in terms of its scalar product.
    """
    if b2 is None:
        b2 = b1

    if type(b1) != type(b2):
        raise TypeError("only arguments of same type allowed.")

    if scalar_product is None:
        scalar_product = b1.scalar_product_hint()

    res = vectorize_scalar_product(b1, b2, scalar_product)

    return np.real_if_close(res)


def find_roots(function, grid, n_roots=None, rtol=1.e-5, atol=1.e-8,
               cmplx=False, sort_mode="norm"):
    r"""
    Searches *n_roots* roots of the *function* :math:`f(\boldsymbol{x})`
    on the given *grid* and checks them for uniqueness with aid of *rtol*.

    In Detail :py:func:`scipy.optimize.root` is used to find initial candidates
    for roots of :math:`f(\boldsymbol{x})` . If a root satisfies the criteria
    given by atol and rtol it is added. If it is already in the list,
    a comprehension between the already present entries' error and the
    current error is performed. If the newly calculated root comes
    with a smaller error it supersedes the present entry.

    Raises:
        ValueError: If the demanded amount of roots can't be found.

    Args:
        function (callable): Function handle for math:`f(\boldsymbol{x})`
            whose roots shall be found.
        grid (list): Grid to use as starting point for root detection.
            The :math:`i` th element of this list provides sample points
            for the :math:`i` th parameter of :math:`\boldsymbol{x}` .
        n_roots (int): Number of roots to find. If none is given, return
            all roots that could be found in the given area.
        rtol: Tolerance to be exceeded for the difference of two roots
            to be unique: :math:`f(r1) - f(r2) > \textrm{rtol}` .
        atol: Absolute tolerance to zero: :math:`f(x^0) < \textrm{atol}` .
        cmplx(bool): Set to True if the given *function* is complex valued.
        sort_mode(str): Specify tho order in which the extracted roots shall be
            sorted. Default "norm" sorts entries by their :math:`l_2` norm,
            while "component" will sort them in increasing order by every
            component.

    Return:
        numpy.ndarray of roots; sorted in the order they are returned by
        :math:`f(\boldsymbol{x})` .
    """
    if isinstance(grid[0], Number):
        grid = [grid]

    dim = len(grid)
    if cmplx:
        assert dim == 2
        function = complex_wrapper(function)

    roots = []
    errors = []

    grids = np.meshgrid(*[row for row in grid])
    values = np.vstack([arr.flatten() for arr in grids]).T

    # iterate over test_values
    val = iter(values)
    while True:
        try:
            res = root(function, next(val), tol=atol)
        except StopIteration:
            break

        if not res.success:
            continue

        calculated_root = np.atleast_1d(res.x)
        error = np.linalg.norm(res.fun)

        # check for absolute tolerance
        if error > atol:
            continue

        # check if root lies in expected area
        abort = False
        for rt, ar in zip(calculated_root, grid):
            if ar.min() - atol > rt or ar.max() + atol < rt:
                abort = True
                break
        if abort:
            continue

        if roots:
            # check whether root is already present in cache
            cmp_arr = np.isclose(calculated_root, roots, atol=rtol)
            cmp_vec = [all(elements) for elements in cmp_arr]
            if any(cmp_vec):
                idx = cmp_vec.index(True)
                if errors[idx] > error:
                    roots[idx] = calculated_root
                    errors[idx] = error
                    # TODO check jacobian (if provided)
                    # to identify roots of higher order
                continue

        roots.append(calculated_root)
        errors.append(error)

    if n_roots is None:
        n_roots = len(roots)

    if n_roots == 0:
        # Either no roots have been found or zero roots have been requested
        return np.array([])

    if len(roots) < n_roots:
        raise ValueError("Insufficient number of roots detected. ({0} < {1}) "
                         "Check provided function (see `visualize_roots`) or "
                         "try to increase the search area.".format(
            len(roots), n_roots))

    valid_roots = np.array(roots)

    if len(valid_roots) == 0:
        return list()

    # sort roots
    if sort_mode == "norm":
        # sort entries by their norm
        idx = np.argsort(np.linalg.norm(valid_roots, axis=1))
        sorted_roots = valid_roots[idx, :]

    elif sort_mode == "component":
        # completely sort first column before we start
        idx = np.argsort(valid_roots[:, 0])
        sorted_roots = valid_roots[idx, :]

        for layer in range(valid_roots.shape[1] - 1):
            for rt in sorted_roots[:, layer]:
                eq_mask = np.isclose(sorted_roots[:, layer], rt, rtol=rtol)
                idx = np.argsort(sorted_roots[eq_mask, layer + 1])
                sorted_roots[eq_mask] = sorted_roots[eq_mask][idx, :]
    else:
        raise ValueError("Sort mode: {} not supported.".format(sort_mode))

    good_roots = sorted_roots[:n_roots]

    if cmplx:
        return good_roots[:, 0] + 1j * good_roots[:, 1]

    if dim == 1:
        return good_roots.flatten()

    return good_roots


def complex_wrapper(func):
    """
    Wraps complex valued functions into two-dimensional functions.
    This enables the root-finding routine to handle it as a
    vectorial function.

    Args:
        func (callable): Callable that returns a complex result.

    Return:
        two-dimensional, callable: function handle,
        taking x = (re(x), im(x) and returning [re(func(x), im(func(x)].
    """

    def wrapper(x):
        val = func(np.complex(x[0], x[1]))
        return np.array([np.real(val),
                         np.imag(val)])

    return wrapper


class Parameters:
    """
    Handy class to collect system parameters.
    This class can be instantiated with a dict, whose keys will the
    become attributes of the object.
    (Bunch approach)

    Args:
        kwargs: parameters
    """

    def __init__(self, **kwargs):
        self.__dict__.update(kwargs)


class Domain(object):
    """
    Helper class that manages ranges for data evaluation, containing
    parameters.

    Args:
        bounds (tuple): Interval bounds.
        num (int): Number of points in interval.
        step (numbers.Number): Distance between points (if homogeneous).
        points (array_like): Points themselves.

    Note:
        If num and step are given, num will take precedence.
    """

    def __init__(self, bounds=None, num=None, step=None, points=None):
        if points is not None:
            # check for correct boundaries
            if bounds and not all(bounds == points[[0, -1]]):
                raise ValueError("Given 'bounds' don't fit the provided data.")

            # check for correct length
            if num is not None and len(points) != num:
                raise ValueError("Given 'num' doesn't fit the provided data.")

            # points are given, easy one
            self._values = np.atleast_1d(points)
            self._limits = (self._values.min(), self._values.max())
            self._num = self._values.size

            # check for evenly spaced entries
            if self._num > 1:
                steps = np.diff(self._values)
                equal_steps = np.allclose(steps, steps[0])
                if step:
                    if not equal_steps or step != steps[0]:
                        raise ValueError("Given 'step' doesn't fit the provided "
                                         "data.")
                else:
                    if equal_steps:
                        step = steps[0]
            else:
                step = np.nan
            self._step = step
        elif bounds and num:
            self._limits = bounds
            self._num = num
            self._values, self._step = np.linspace(bounds[0],
                                                   bounds[1],
                                                   num,
                                                   retstep=True)
            if step is not None and not np.isclose(self._step, step):
                raise ValueError("could not satisfy both redundant "
                                 "requirements for num and step!")
        elif bounds and step:
            self._limits = bounds
            # calculate number of needed points but save correct step size
            self._num = int((bounds[1] - bounds[0]) / step + 1.5)
            self._values, self._step = np.linspace(bounds[0],
                                                   bounds[1],
                                                   self._num,
                                                   retstep=True)
            if np.abs(step - self._step)/self._step > 1e-1:
                warnings.warn("desired step-size {} doesn't fit to given "
                              "interval, changing to {}".format(step,
                                                                self._step))
        else:
            raise ValueError("not enough arguments provided!")

        # mimic some ndarray properties
        self.shape = self._values.shape
        self.view = self._values.view

    def __repr__(self):
        return "Domain(bounds={}, step={}, num={})".format(self.bounds,
                                                           self._step,
                                                           self._num)

    def __len__(self):
        return len(self._values)

    def __getitem__(self, item):
        return self._values[item]

    @property
    def step(self):
        return self._step

    @property
    def bounds(self):
        return self._limits

    @property
    def points(self):
        return self._values

    @property
    def ndim(self):
        return self._values.ndim


def real(data):
    """
    Check if the imaginary part of :code:`data` vanishes
    and return its real part if it does.

    Args:
        data (numbers.Number or array_like): Possibly complex data to check.

    Raises:
        ValueError: If provided data can't be converted within
         the given tolerance limit.

    Return:
        numbers.Number or array_like: Real part of :code:`data`.
    """
    candidates = np.real_if_close(data, tol=100)

    if candidates.dtype == 'complex':
        raise ValueError("Imaginary part does not vanish, "
                         + "check for implementation errors.")

    # TODO make numpy array to common data type (even for scalar values)
    if candidates.size == 1:
        return float(candidates)

    return candidates


class EvalData:
    """
    This class helps managing any kind of result data.

    The data gained by evaluation of a function is stored together with the
    corresponding points of its evaluation. This way all data needed for
    plotting or other postprocessing is stored in one place.
    Next to the points of the evaluation the names and units of the included
    axes can be stored.
    After initialization an interpolator is set up, so that one can interpolate
    in the result data by using the overloaded :py:meth:`__call__` method.

    Args:
        input_data: (List of) array(s) holding the axes of a regular grid on
            which the evaluation took place.
        output_data: The result of the evaluation.

    Keyword Args:
        input_labels: (List of) labels for the input axes.
        input_units: (List of) units for the input axes.
        name: Name of the generated data set.
        fill_axes: If the dimension of `output_data` is higher than the
            length of the given `input_data` list, dummy entries will be
            appended until the required dimension is reached.
        enable_extrapolation (bool): If True, internal interpolators will allow
            extrapolation. Otherwise, the last giben value will be repeated for
            1D cases and the result will be padded with zeros for cases > 1D.

    Examples:
        When instantiating 1d EvalData objects, the list can be omitted

        >>> axis = Domain((0, 10), 5)
        >>> data = np.random.rand(5,)
        >>> e_1d = EvalData(axis, data)

        For other cases, input_data has to be a list

        >>> axis1 = Domain((0, 0.5), 5)
        >>> axis2 = Domain((0, 1), 11)
        >>> data = np.random.rand(5, 11)
        >>> e_2d = EvalData([axis1, axis2], data)

        Adding two Instances (if the boundaries fit, the data will be
        interpolated on the more coarse grid.) Same goes for subtraction and
        multiplication.

        >>> e_1 = EvalData(Domain((0, 10), 5), np.random.rand(5,))
        >>> e_2 = EvalData(Domain((0, 10), 10), 100*np.random.rand(5,))
        >>> e_3 = e_1 + e_2
        >>> e_3.output_data.shape
        (5,)

        Interpolate in the output data by calling the object

        >>> e_4 = EvalData(np.array(range(5)), 2*np.array(range(5))))
        >>> e_4.output_data
        array([0, 2, 4, 6, 8])
        >>> e_5 = e_4([2, 5])
        >>> e_5.output_data
        array([4, 8])
        >>> e_5.output_data.size
        2

        one may also give a slice

        >>> e_6 = e_4(slice(1, 5, 2))
        >>> e_6.output_data
        array([2., 6.])
        >>> e_5.output_data.size
        2

        For multi-dimensional interpolation a list has to be provided

        >>> e_7 = e_2d([[.1, .5], [.3, .4, .7)])
        >>> e_7.output_data.shape
        (2, 3)

    """
    def __init__(self, input_data, output_data,
                 input_labels=None, input_units=None,
                 enable_extrapolation=False,
                 fill_axes=False, name=None):
        # check type and dimensions
        if isinstance(input_data, np.ndarray) and input_data.ndim == 1:
            # accept single array for single dimensional input
            input_data = [input_data]
        elif isinstance(input_data, Domain) and input_data.points.ndim == 1:
            # some goes for domains
            input_data = [input_data]
        else:
            assert isinstance(input_data, list)

        # convert numpy arrays to domains
        input_data = [Domain(points=entry)
                      if isinstance(entry, np.ndarray) else entry
                      for entry in input_data]

        # if a list with names is provided, the dimension must fit
        if input_labels is None:
            input_labels = ["" for i in range(len(input_data))]
        if not isinstance(input_labels, list):
            input_labels = [input_labels]
        assert len(input_labels) == len(input_data)

        # if a list with units is provided, the dimension must fit
        if input_units is None:
            input_units = ["" for i in range(len(input_data))]
        if not isinstance(input_units, list):
            input_units = [input_units]
        assert len(input_units) == len(input_data)

        assert isinstance(output_data, np.ndarray)
        if output_data.size == 0:
            raise ValueError("No initialisation possible with an empty array!")

        if fill_axes:
            # add dummy axes to input_data for missing output dimensions
            dim_diff = output_data.ndim - len(input_data)
            for dim in range(dim_diff):
                input_data.append(Domain(points=np.array(
                    range(output_data.shape[-(dim_diff - dim)]))))
                input_labels.append("")
                input_units.append("")

        # output_data has to contain len(input_data) dimensions
        assert len(input_data) == output_data.ndim

        for dim in range(len(input_data)):
            assert len(input_data[dim]) == output_data.shape[dim]

        self.input_data = input_data
        self.output_data = output_data
        self.min = output_data.min()
        self.max = output_data.max()

        if len(input_data) == 1:
            if enable_extrapolation:
                fill_val = "extrapolate"
            else:
                fill_val = (output_data[0], output_data[-1])

            self._interpolator = interp1d(input_data[0],
                                          output_data,
                                          axis=-1,
                                          bounds_error=False,
                                          fill_value=fill_val)
        elif len(input_data) == 2 and output_data.ndim == 2:
            # pure 2d case
            if enable_extrapolation:
                raise ValueError("Extrapolation not supported for 2d data. See "
                                 "https://github.com/scipy/scipy/issues/8099"
                                 "for details.")
            if len(input_data[0]) > 3 and len(input_data[1]) > 3:
                # special treatment for very common case (faster than interp2d)
                # boundary values are used as fill values
                self._interpolator = RectBivariateSpline(*input_data,
                                                         output_data)
            else:
                # this will trigger nearest neighbour interpolation
                fill_val = None

                # if enable_extrapolation:
                #     fill_val = None
                # else:
                #     Since the value has to be the same at every border
                #     fill_val = 0

                self._interpolator = interp2d(input_data[0],
                                              input_data[1],
                                              output_data.T,
                                              bounds_error=False,
                                              fill_value=fill_val)
        else:
            if enable_extrapolation:
                fill_val = None
            else:
                # Since the value has to be the same at every border
                fill_val = 0

            self._interpolator = RegularGridInterpolator(input_data,
                                                         output_data,
                                                         bounds_error=False,
                                                         fill_value=fill_val)

        # handle names and units
        self.input_labels = input_labels
        self.input_units = input_units
        self.name = name
        if self.name is None:
            self.name = ""

    def adjust_input_vectors(self, other):
        """
        Check the the inputs vectors of `self` and `other` for compatibility
        (equivalence) and harmonize them if they are compatible.

        The compatibility check is performed for every input_vector in
        particular and examines whether they share the same boundaries.
        and equalize to the minimal discretized axis.
        If the amount of discretization steps between the two instances differs,
        the more precise discretization is interpolated down onto the less
        precise one.

        Args:
            other (:py:class:`.EvalData`): Other EvalData class.

        Returns:
            tuple:

                - (list) - New common input vectors.
                - (numpy.ndarray) - Interpolated self output_data array.
                - (numpy.ndarray) - Interpolated other output_data array.
        """
        assert len(self.input_data) == len(other.input_data)

        input_data = []
        for idx in range(len(self.input_data)):
            # check if axis have the same length
            if self.input_data[idx].bounds != other.input_data[idx].bounds:
                raise ValueError("Boundaries of input vector {0} don't match."
                                 " {1} (self) != {2} (other)".format(
                    idx,
                    self.input_data[idx].bounds,
                    other.input_data[idx].bounds
                ))

            # check which axis has the worst discretization
            if len(self.input_data[idx]) <= len(other.input_data[idx]):
                input_data.append(self.input_data[idx])
            else:
                input_data.append(other.input_data[idx])

        # interpolate data
        interpolated_self = self.interpolate(input_data)
        interpolated_other = other.interpolate(input_data)

        return (input_data,
                interpolated_self.output_data,
                interpolated_other.output_data)

    def add(self, other, from_left=True):
        """
        Perform the element-wise addition of the output_data arrays from `self`
        and `other`

        This method is used to support addition by implementing
        __add__ (fromLeft=True) and __radd__(fromLeft=False)).
        If `other**` is a :py:class:`.EvalData`, the `input_data` lists of
        `self` and `other` are adjusted using :py:meth:`.adjust_input_vectors`
        The summation operation is performed on the interpolated output_data.
        If `other` is a :class:`numbers.Number` it is added according to
        numpy's broadcasting rules.

        Args:
            other (:py:class:`numbers.Number` or :py:class:`.EvalData`): Number
                or EvalData object to add to self.
            from_left (bool): Perform the addition from left if True or from
                right if False.

        Returns:
            :py:class:`.EvalData` with adapted input_data and output_data as
            result of the addition.
        """
        if isinstance(other, numbers.Number):
            if from_left:
                output_data = self.output_data + other
            else:
                output_data = other + self.output_data
            return EvalData(input_data=deepcopy(self.input_data),
                            output_data=output_data,
                            name="{} + {}".format(self.name, other))

        elif isinstance(other, EvalData):
            (input_data, self_output_data, other_output_data
             ) = self.adjust_input_vectors(other)

            # add the output arrays
            if from_left:
                output_data = self_output_data + other_output_data
                _name = self.name + " + " + other.name
            else:
                output_data = other_output_data + self_output_data
                _name = other.name + " + " + self.name

            return EvalData(input_data=deepcopy(input_data),
                            output_data=output_data,
                            name=_name)
        else:
            return NotImplemented

    def __radd__(self, other):
        return self.add(other, from_left=False)

    def __add__(self, other):
        return self.add(other)

    def sub(self, other, from_left=True):
        """
        Perform the element-wise subtraction of the output_data arrays from
        `self` and `other` .

        This method is used to support subtraction by implementing
        __sub__ (from_left=True) and __rsub__(from_left=False)).
        If `other**` is a :py:class:`.EvalData`, the `input_data` lists of
        `self` and `other` are adjusted using :py:meth:`.adjust_input_vectors`.
        The subtraction operation is performed on the interpolated output_data.
        If `other` is a :class:`numbers.Number` it is handled according to
        numpy's broadcasting rules.

        Args:
            other (:py:class:`numbers.Number` or :py:class:`.EvalData`): Number
                or EvalData object to subtract.
            from_left (boolean): Perform subtraction from left if True or from
                right if False.

        Returns:
            :py:class:`.EvalData` with adapted input_data and output_data as
            result of subtraction.
        """
        if isinstance(other, numbers.Number):
            if from_left:
                output_data = self.output_data - other
            else:
                output_data = other - self.output_data
            return EvalData(input_data=deepcopy(self.input_data),
                            output_data=output_data,
                            name="{} - {}".format(self.name, other))

        elif isinstance(other, EvalData):
            (input_data, self_output_data, other_output_data
             ) = self.adjust_input_vectors(other)

            # subtract the output arrays
            if from_left:
                output_data = self_output_data - other_output_data
                _name = self.name + " - " + other.name
            else:
                output_data = other_output_data - self_output_data
                _name = other.name + " - " + self.name

            return EvalData(input_data=deepcopy(input_data),
                            output_data=output_data,
                            name=_name)
        else:
            return NotImplemented

    def __rsub__(self, other):
        return self.sub(other, from_left=False)

    def __sub__(self, other):
        return self.sub(other)

    def mul(self, other, from_left=True):
        """
        Perform the element-wise multiplication of the output_data arrays from
        `self` and `other` .

        This method is used to support multiplication by implementing
        __mul__ (from_left=True) and __rmul__(from_left=False)).
        If `other**` is a :py:class:`.EvalData`, the `input_data` lists of
        `self` and `other` are adjusted using :py:meth:`.adjust_input_vectors`.
        The multiplication operation is performed on the interpolated
        output_data. If `other` is a :class:`numbers.Number` it is handled
        according to numpy's broadcasting rules.

        Args:
            other (:class:`numbers.Number` or :py:class:`.EvalData`): Factor
                to multiply with.
            from_left boolean: Multiplication from left if True or from right
                if False.

        Returns:
            :py:class:`.EvalData` with adapted input_data and output_data as
            result of multiplication.
        """
        if isinstance(other, numbers.Number):
            if from_left:
                output_data = self.output_data * other
            else:
                output_data = other * self.output_data
            return EvalData(input_data=deepcopy(self.input_data),
                            output_data=output_data,
                            name="{} - {}".format(self.name, other))

        elif isinstance(other, EvalData):
            (input_data, self_output_data, other_output_data
             ) = self.adjust_input_vectors(other)

            # addition der output array
            output_data = other_output_data * self_output_data
            if from_left:
                _name = self.name + " * " + other.name
            else:
                _name = other.name + " * " + self.name

            return EvalData(input_data=deepcopy(input_data),
                            output_data=output_data,
                            name=_name)
        else:
            return NotImplemented

    def __rmul__(self, other):
        return self.mul(other, from_left=False)

    def __mul__(self, other):
        return self.mul(other)

    def matmul(self, other, from_left=True):
        """
        Perform the matrix multiplication of the output_data arrays from
        `self` and `other` .

        This method is used to support matrix multiplication (@) by implementing
        __matmul__ (from_left=True) and __rmatmul__(from_left=False)).
        If `other**` is a :py:class:`.EvalData`, the `input_data` lists of
        `self` and `other` are adjusted using :py:meth:`.adjust_input_vectors`.
        The matrix multiplication operation is performed on the interpolated
        output_data.
        If `other` is a :class:`numbers.Number` it is handled according to
        numpy's broadcasting rules.

        Args:
            other (:py:class:`EvalData`): Object to multiply with.
            from_left (boolean): Matrix multiplication from left if True or
                from right if False.

        Returns:
            :py:class:`EvalData` with adapted input_data and output_data as
            result of matrix multiplication.
        """
        if isinstance(other, EvalData):
            (input_data, self_output_data, other_output_data
             ) = self.adjust_input_vectors(other)
            if self.output_data.shape != other.output_data.shape:
                raise ValueError("Dimension mismatch")

            if from_left:
                output_data = self_output_data @ other_output_data
                _name = self.name + " @ " + other.name
            else:
                output_data = other_output_data @ self_output_data
                _name = other.name + " @ " + self.name

            return EvalData(input_data=deepcopy(input_data),
                            output_data=output_data,
                            name=_name)
        else:
            return NotImplemented

    def __rmatmul__(self, other):
        return self.matmul(other, from_left=False)

    def __matmul__(self, other):
        return self.matmul(other)

    def __pow__(self, power):
        """
        Raise the elements form `self.output_data` element-wise to `power`.

        Args:
            power (:class:`numbers.Number`): Power to raise to.

        Returns:
            :py:class:`EvalData` with self.input_data and output_data as results
            of the raise operation.
        """
        if isinstance(power, numbers.Number):
            output_data = self.output_data ** power
            return EvalData(input_data=deepcopy(self.input_data),
                            output_data=output_data,
                            name="{} ** {}".format(self.name, power))
        else:
            return NotImplemented

    def sqrt(self):
        """
        Radicate the elements form `self.output_data` element-wise.

        Return:
             :py:class:`EvalData` with self.input_data and output_data as result
             of root calculation.
        """
        output_data = np.sqrt(self.output_data)

        ed = EvalData(input_data=deepcopy(self.input_data),
                      output_data=output_data,
                      name="sqrt({})".format(self.name))
        return ed

    def abs(self):
        """
        Get the absolute value of the elements form `self.output_data` .

        Return:
            :py:class:`EvalData` with self.input_data and output_data as result
            of absolute value calculation.
        """
        output_data = np.abs(self.output_data)

        ed = EvalData(input_data=deepcopy(self.input_data),
                      output_data=output_data,
                      name="abs({})".format(self.name))
        return ed

    def __call__(self, interp_axes, as_eval_data=True):
        """
        Interpolation method for output_data.

        Determines, if a one, two or three dimensional interpolation is used.
        Method can handle slice objects in the pos lists.
        One slice object is allowed per axis list.

        Args:
            interp_axes (list(list)): Axis positions in the form

            - 1D: [axis] with axis=[1,2,3]
            - 2D: [axis1, axis2] with axis1=[1,2,3] and axis2=[0,1,2,3,4]

            as_eval_data (bool): Return the interpolation result as EvalData
                object. If `False`, the output_data array of the results is
                returned.

        Returns:
            :py:class:`EvalData` with pos as input_data and to pos interpolated
            output_data.
        """
        if len(self.input_data) == 1:
            # special case for 1d data where the outermost list can be omitted
            if isinstance(interp_axes, slice):
                interp_axes = [interp_axes]
            if isinstance(interp_axes, list) and \
                    all([isinstance(e, Number) for e in interp_axes]):
                interp_axes = [interp_axes]

        assert isinstance(interp_axes, list)
        dim_err = len(self.input_data) - len(interp_axes)
        assert dim_err >= 0
        interp_axes += [slice(None) for x in range(dim_err)]
        assert len(interp_axes) == len(self.input_data)

        _list = []
        for i, interp_points in enumerate(interp_axes):
            if isinstance(interp_points, slice):
                _entry = self.input_data[i][interp_points]
                if _entry is None:
                    raise ValueError("Quantity resulting from slice is empty!")
            else:
                try:
                    _entry = list(interp_points)
                except TypeError as e:
                    raise ValueError("Coordinates must be given as iterable!")
            _list.append(_entry)

        res = self.interpolate(_list)

        if as_eval_data:
            return res
        else:
            return res.output_data

    def interpolate(self, interp_axis):
        """
        Main interpolation method for output_data.

        If one of the output dimensions is to be interpolated at one single
        point, the dimension of the output will decrease by one.

        Args:
            interp_axis (list(list)): axis positions in the form

            - 1D: axis with axis=[1,2,3]
            - 2D: [axis1, axis2] with axis1=[1,2,3] and axis2=[0,1,2,3,4]

        Returns:
            :py:class:`EvalData` with `interp_axis` as new input_data and
            interpolated output_data.
        """
        assert isinstance(interp_axis, list)
        assert len(interp_axis) == len(self.input_data)

        # check if an axis has been degenerated
        domains = [Domain(points=axis) for axis in interp_axis if len(axis) > 1]

        if len(self.input_data) == 1:
            interpolated_output = self._interpolator(interp_axis[0])
        elif len(self.input_data) == 2:
            interpolated_output = self._interpolator(*interp_axis)
            if isinstance(self._interpolator, interp2d):
                interpolated_output = interpolated_output.T
        else:
            dims = tuple(len(a) for a in interp_axis)
            coords = np.array(
                [a.flatten() for a in np.meshgrid(*interp_axis, indexing="ij")])
            interpolated_output = self._interpolator(coords.T).reshape(dims)

        return EvalData(input_data=domains,
                        output_data=np.squeeze(interpolated_output),
                        name=self.name)<|MERGE_RESOLUTION|>--- conflicted
+++ resolved
@@ -19,19 +19,11 @@
 __all__ = ["Domain", "EvalData", "Parameters", "find_roots", "sanitize_input",
            "real", "Base", "BaseFraction", "StackedBase", "Function",
            "ComposedFunctionVector", "normalize_base", "project_on_base",
-<<<<<<< HEAD
-           "change_projection_base", "project_on_bases",
-           "back_project_from_base", "calculate_scalar_product_matrix",
-           "calculate_base_transformation_matrix",
-           "calculate_expanded_base_transformation_matrix", "dot_product_l2",
-           "generic_scalar_product"]
-=======
            "change_projection_base", "back_project_from_base",
            "calculate_scalar_product_matrix", "dot_product_l2",
            "calculate_base_transformation_matrix",
            "calculate_expanded_base_transformation_matrix",
            "dot_product_l2", "ConstantFunction"]
->>>>>>> 5aed9bcc
 
 
 def sanitize_input(input_object, allowed_type):
@@ -463,20 +455,9 @@
 
     def function_space_hint(self):
         """
-<<<<<<< HEAD
-        Create a :py:class:`.Function` that returns a constant value.
-
-        Args:
-            constant (number): value to return
-
-        Keyword Args:
-            der_order (int): Derivative order, default 2.
-            **kwargs: All other kwargs get passed to :py:class:`.Function`.
-=======
         Return the hint that this function is an element of the
         an scalar product space which is uniquely defined by
         the scalar product :py:meth:`.scalar_product_hint`.
->>>>>>> 5aed9bcc
 
         Note:
             If you are working on different function spaces, you have
@@ -484,26 +465,7 @@
             which characterize your specific function space. For
             example the domain of the functions.
         """
-<<<<<<< HEAD
-        def f(z):
-            return constant
-
-        def f_dz(z):
-            return 0
-
-        if "der_order" in kwargs:
-            der_order = kwargs["der_order"]
-        else:
-            der_order = 2
-
-        func = Function(
-            eval_handle=f,
-            derivative_handles=[f_dz for _ in range(der_order)],
-            **kwargs)
-        return func
-=======
         return self.scalar_product_hint(), self.domain
->>>>>>> 5aed9bcc
 
     @staticmethod
     def from_data(x, y, **kwargs):
@@ -687,14 +649,6 @@
             )
 
         elif isinstance(factor, Number):
-<<<<<<< HEAD
-            return self.__class__(np.array(
-                [func.scale(factor) for func in self.members["funcs"]]),
-                np.array([scal * factor for scal in self.members["scalars"]]))
-
-        else:
-            raise NotImplementedError
-=======
             return self.__class__(
                 np.array([func.scale(factor) for func in self.members["funcs"]]),
                 np.array([scal * factor for scal in self.members["scalars"]])
@@ -726,7 +680,6 @@
 
         Returns: Comp. Function Vector with constant functions returning 0 and
             scalars of value 0.
->>>>>>> 5aed9bcc
 
         """
         funcs = [f.add_neutral_element() for f in self.members["funcs"]]
@@ -822,36 +775,6 @@
     Args:
         fractions (iterable of :py:class:`.BaseFraction`): List, array or
             dict of :py:class:`.BaseFraction`'s
-<<<<<<< HEAD
-        matching_bases (list of str): List of labels from exactly matching
-            bases, for which no transformation is necessary.
-            Useful for transformations from bases which 'lives' in
-            different function spaces but evolve with the same time
-            dynamic/coefficients (for example modal bases).
-        intermediate_base (str): If you know that this base instance will be
-            asks (as destination base) according a transformation
-            to a source base, which you dont bother to implement on your own,
-            than provide here the label of another base, for which the
-            transformation can acquired with buil-in feautures. The algorithm,
-            implemented in :py:class:`.get_weights_transformation`
-            is then called again with the intermediate base as destination
-            base and the 'old' source base. With this technique arbitrary
-            long transformation chains are possible, when the provided
-            intermediate base also defines an intermediate base and this ...
-    """
-    def __init__(self, fractions, matching_bases=list(), intermediate_base=None):
-        fractions = sanitize_input(fractions, BaseFraction)
-
-        # TODO: check if this is really neccassys for stacked bases
-        # # check type
-        # for frac in fractions:
-        #     if frac.scalar_product_hint() != fractions[0].scalar_product_hint():
-        #         raise ValueError("Provided fractions must be compatible!")
-
-        self.fractions = fractions
-        self.matching_bases = matching_bases
-        self.intermediate_base = intermediate_base
-=======
         matching_base_lbls (list of str): List of labels from exactly matching
             bases, for which no transformation is necessary.
             Useful for transformations from bases that 'live' in
@@ -890,7 +813,6 @@
             self.intermediate_base_lbls = []
         if isinstance(self.intermediate_base_lbls, str):
             self.intermediate_base_lbls = [self.intermediate_base_lbls]
->>>>>>> 5aed9bcc
 
     def __iter__(self):
         return iter(self.fractions)
@@ -942,32 +864,6 @@
         Returns:
             Transformation handle
         """
-<<<<<<< HEAD
-        if (info.dst_base is self) and (info.src_lbl in self.matching_bases):
-            def handle(weights):
-                return weights
-
-            return handle, None
-
-        elif info.src_base.__class__ == info.dst_base.__class__:
-            return self._transformation_factory(info), None
-
-        elif self.intermediate_base is not None:
-            intermediate_hint = get_transformation_info(
-                self.intermediate_base, info.dst_lbl,
-                info.dst_order, info.dst_order
-            )
-            handle = get_weight_transformation(intermediate_hint)
-            hint = get_transformation_info(
-                info.src_lbl, self.intermediate_base,
-                info.src_order, info.dst_order
-            )
-            return handle, hint
-
-        else:
-            # No Idea what to do.
-            return None, None
-=======
         if info.src_lbl == info.dst_lbl:
             # trivial case
             return self._transformation_factory(info, equivalent=True), None
@@ -1047,7 +943,6 @@
 
         # No Idea what to do.
         return None, None
->>>>>>> 5aed9bcc
 
     def scalar_product_hint(self):
         """
@@ -1190,12 +1085,9 @@
         Return:
             transformation handle
         """
-<<<<<<< HEAD
-=======
         if info.src_order != 0:
             # this can be implemented but is not really meaningful
             return None, None
->>>>>>> 5aed9bcc
 
         # we only know how to get from a stacked base to one of our parts
         if info.src_base != self:
@@ -1626,20 +1518,11 @@
         raise TypeError("Projection only possible on approximation bases.")
 
     # compute <x(z, t), phi_i(z)> (vector)
-<<<<<<< HEAD
-    projections = calculate_scalar_product_matrix(base.scalar_product_hint()[0],
-                                                  Base(state),
-                                                  base).squeeze()
-
-    # compute <phi_i(z), phi_j(z)> for 0 < i, j < n (matrix)
-    scale_mat = calculate_scalar_product_matrix(base.scalar_product_hint()[0], base, base)
-=======
     projections = calculate_scalar_product_matrix(base.__class__(state),
                                                   base).squeeze()
 
     # compute <phi_i(z), phi_j(z)> for 0 < i, j < n (matrix)
     scale_mat = calculate_scalar_product_matrix(base, base)
->>>>>>> 5aed9bcc
 
     res = np.linalg.inv(scale_mat) @ projections
     return np.reshape(res, (scale_mat.shape[0],))
@@ -2160,9 +2043,6 @@
             len(roots), n_roots))
 
     valid_roots = np.array(roots)
-
-    if len(valid_roots) == 0:
-        return list()
 
     # sort roots
     if sort_mode == "norm":
