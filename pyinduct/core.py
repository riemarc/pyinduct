"""
In the Core module you can find all basic classes and functions which form the backbone of the toolbox.
"""
import warnings

import numpy as np
import collections
from collections import OrderedDict
from copy import copy, deepcopy
from numbers import Number

from scipy import integrate
from scipy.linalg import block_diag
from scipy.optimize import root

from . import registry as rg

__all__ = ["Domain", "Base", "BaseFraction", "StackedBase", "Function", "normalize_base",
           "find_roots", "sanitize_input", "dot_product_l2", "Parameters",
           "project_on_base", "change_projection_base", "back_project_from_base",
           "calculate_scalar_product_matrix", "calculate_base_transformation_matrix",
           "calculate_expanded_base_transformation_matrix"]


def sanitize_input(input_object, allowed_type):
    """
    Sanitizes input data by testing if *input_object* is an array of type *allowed_type*.

    Args:
        input_object: Object which is to be checked.
        allowed_type: desired type

    Return:
        input_object
    """
    input_object = np.atleast_1d(input_object)
    for obj in np.nditer(input_object, flags=["refs_ok"]):
        if not isinstance(np.asscalar(obj), allowed_type):
            raise TypeError("Only objects of type: {0} accepted.".format(allowed_type))

    return input_object


class BaseFraction:
    """
    Abstract base class representing a basis that can be used to describe functions of several variables.
    """

    def __init__(self, members):
        self.members = members

<<<<<<< HEAD
    @staticmethod
    def _transformation_factory(info):
        mat = calculate_expanded_base_transformation_matrix(info.src_base, info.dst_base, info.src_order,
                                                            info.dst_order)

        def handle(weights):
            return np.dot(mat, weights)

        return handle

    def transformation_hint(self, info, target):
        """
        Method that provides a information about how to transform weights from one :py:class:`BaseFraction` into
        another.

        In Detail this function has to return a callable, which will take the weights of the source- and return the
        weights of the target system. It may have keyword arguments for other data which is required to perform the
        transformation.
        Information about these extra keyword arguments should be provided in form of a dictionary whose keys are
        keyword arguments of the returned transformation handle.

        Note:
            This implementation covers the most basic case, where the two :py:class:`BaseFraction` s are of same type.
            For any other case it will raise an exception.
            Overwrite this Method in your implementation to support conversion between bases that differ from yours.

        Args:
            info: :py:class:`TransformationInfo`
            target: :py:class:`TransformationInfo`

        Raises:
            NotImplementedError:

        Returns:
            Transformation handle
        """
        # TODO handle target option!
        if target is False:
            raise NotImplementedError

        cls = info.src_base[0].__class__ if target else info.dst_base[0].__class__
        if cls == self.__class__:
            return self._transformation_factory(info), None
        else:
            # No Idea what to do.
            msg = "This is {1} speaking, \n" \
                  "You requested information about how to transform to '{0}'({1}) from '{2}'({3}), \n" \
                  "furthermore the source derivative order is {4} and the target one is {4}. \n" \
                  "But this is a dumb method so implement your own hint to make things work!".format(info.dst_lbl,
                self.__class__.__name__, info.src_lbl, info.src_base[0].__class__.__name__,
                info.dst_base[0].__class__.__name__, info.src_order, info.dst_order)
            raise NotImplementedError(msg)

=======
>>>>>>> 034a6c07
    def scalar_product_hint(self):
        """
        Empty Hint that can return steps for scalar product calculation.

        In detail this means a list object containing function calls to fill with (first, second) parameters
        that will calculate the scalar product when summed up.

        Note:
            Overwrite to implement custom functionality.
            For an example implementation see :py:class:`Function`
        """
        pass

    def derive(self, order):
        """
        Basic implementation of derive function.
        Empty implementation, overwrite to use this functionality.
        For an example implementation see :py:class:`Function`

        Args:
            order (:class:`numbers.Number`): derivative order
        Return:
            :py:class:`BaseFraction`: derived object
        """
        if order == 0:
            return self
        else:
            raise NotImplementedError("This is an empty function."
                                      " Overwrite it in your implementation to use this functionality.")

    def scale(self, factor):
        """
        Factory method to obtain instances of this base fraction, scaled by the given factor.
        Empty function, overwrite to implement custom functionality.
        For an example implementation see :py:class:`Function`

        Args:
            factor: Factor to scale the vector.
        """
        raise NotImplementedError("This is an empty function."
                                  " Overwrite it in your implementation to use this functionality.")

    def raise_to(self, power):
        """
        Raises this fraction to the given *power*.

        Args:
            power (:obj:`numbers.Number`): power to raise the fraction onto

        Return:
            raised fraction
        """
        if power == 1:
            return self
        else:
            raise NotImplementedError("Implement this functionality to make use of it.")

    def get_member(self, idx):
        """
        Getter function to access members.
        Empty function, overwrite to implement custom functionality.
        For an example implementation see :py:class:`Function`

        Note:
            Empty function, overwrite to implement custom functionality.

        Args:
            idx: member index
        """
        raise NotImplementedError("This is an empty function."
                                  " Overwrite it in your implementation to use this functionality.")


class Function(BaseFraction):
    """
    Most common instance of a :py:class:`BaseFraction`.
    This class handles all tasks concerning derivation and evaluation of functions. It is used broad across the toolbox
    and therefore incorporates some very specific attributes.
    For example, to ensure the accurateness of numerical handling functions may only evaluated in areas where they
    provide nonzero return values. Also their domain has to be taken into account. Therefore the attributes *domain*
    and *nonzero* are provided.

    To save implementation time, ready to go version like :py:class:`pyinduct.shapefunctions.LagrangeFirstOrder`
    are provided in the :py:mod:`pyinduct.simulation` module.

    For the implementation of new shape functions subclass this implementation or directly provide a callable
    *eval_handle* and callable *derivative_handles* if spatial derivatives are required for the application.
    """

    # TODO: overload add and mul operators

    def __init__(self, eval_handle, domain=(-np.inf, np.inf), nonzero=(-np.inf, np.inf), derivative_handles=None):
        """
        Args:
            eval_handle: Callable object that can be evaluated.
            domain: Domain on which the eval_handle is defined.
            nonzero: Region in which the eval_handle will give nonzero output.
            derivative_handles (list): List of callable(s) that contain derivatives of eval_handle
        """
        super().__init__(self)
        self._vectorial = False
        self._function_handle = None
        self._derivative_handles = None

        # domain and nonzero area
        for kw, val in zip(["domain", "nonzero"], [domain, nonzero]):
            if not isinstance(val, list):
                if isinstance(val, tuple):
                    val = [val]
                else:
                    raise TypeError("List of tuples has to be provided for {0}".format(kw))
            setattr(self, kw, sorted([(min(interval), max(interval)) for interval in val], key=lambda x: x[0]))

        self.function_handle = eval_handle
        self.derivative_handles = derivative_handles

    @property
    def derivative_handles(self):
        return self._derivative_handles

    @derivative_handles.setter
    def derivative_handles(self, eval_handle_derivatives):
        if eval_handle_derivatives is None:
            eval_handle_derivatives = []
        if not isinstance(eval_handle_derivatives, collections.Iterable):
            eval_handle_derivatives = [eval_handle_derivatives]
        for der_handle in eval_handle_derivatives:
            if not isinstance(der_handle, collections.Callable):
                raise TypeError("derivative_handles must be callable")
        self._derivative_handles = eval_handle_derivatives

    @property
    def function_handle(self):
        return self._function_handle

    @function_handle.setter
    def function_handle(self, eval_handle):
        # handle must be callable
        if not isinstance(eval_handle, collections.Callable):
            raise TypeError("callable has to be provided as function_handle")

        # handle must return scalar when called with scalar
        test_value = self.domain[0][1]
        if test_value is np.inf:
            test_value = 1
        if not isinstance(eval_handle(test_value), Number):
            raise TypeError("callable must return number when called with scalar")

        self._function_handle = eval_handle

        # test vectorial input
        test_data = np.array([test_value] * 10)
        try:
            res = eval_handle(test_data)
        except BaseException as e:
            # looks like the function does _not_ handle vectorial input
            self._vectorial = False
            return

        if not isinstance(res, np.ndarray):
            # raise TypeError("callable must return np.ndarray when called with vector")
            self._vectorial = False
            return
        if res.shape != test_data.shape:
            # raise TypeError("result of call with vector must be of same shape")
            self._vectorial = False
            return

        self._vectorial = True

    def _check_domain(self, values):
        """
        Checks if values fit into domain.

        Args:
            values (array_like): Point(s) where function shall be evaluated.

        Raises:
            ValueError: If values exceed the domain.
        """
        # in_domain = False
        values = np.atleast_1d(values)
        for interval in self.domain:
            if any(values < interval[0]) or any(values > interval[1]):
                raise ValueError("Function evaluated outside it's domain with {}".format(values))

                # if all(value >= interval[0]) and all(value <= interval[1]):
                #     in_domain = True
                #     break

                # if not in_domain:
                #     raise ValueError("Function evaluated outside its domain!")

    def __call__(self, argument):
        """
        Handle that is used to evaluate the function on a given point.

        Args:
            argument: Function parameter

        Return:
            function value
        """
        self._check_domain(argument)
        if self._vectorial:
            if not isinstance(argument, np.ndarray):
                # a little convenience helper here
                argument = np.array(argument)
            return self._function_handle(argument)
        else:
            try:
                ret_val = []
                for arg in argument:
                    ret_val.append(self._function_handle(arg))

                return np.array(ret_val)
            except TypeError as e:
                return self._function_handle(argument)

    def get_member(self, idx):
        """
        Implementation of the abstract parent method.

        Since the :py:class:`Function` has only one member (itself) the parameter *idx* is ignored and *self* is
        returned.

        Args:
            idx: ignored.

        Return:
            self
        """
        return self

    def raise_to(self, power):
        """
        Raises the function to the given *power*.

        Warning:
            Derivatives are lost after this action is performed.

        Args:
            power (:obj:`numbers.Number`): power to raise the function to

        Return:
            raised function
        """
        if power == 1:
            return self

        def raise_factory(func):
            def _raised_func(z):
                return np.power(func(z), power)

            return _raised_func

        new_obj = deepcopy(self)
        new_obj.derivative_handles = None
        new_obj.function_handle = raise_factory(self.function_handle)
        return new_obj

    def scale(self, factor):
        """
        Factory method to scale a :py:class:`pyinduct.core.Function`.

        Args:
            factor : :obj:`numbers.Number` or a callable.
        """
        if factor == 1:
            return self

        def scale_factory(func):
            def _scaled_func(z):
                if isinstance(factor, collections.Callable):
                    return factor(z) * func(z)
                else:
                    return factor * func(z)

            return _scaled_func

        new_obj = deepcopy(self)
        if isinstance(factor, collections.Callable):
            # derivatives are lost
            new_obj.derivative_handles = None
            new_obj.function_handle = scale_factory(self._function_handle)
        else:
            # derivatives can be scaled
            new_obj.derivative_handles = [scale_factory(der_handle) for der_handle in self.derivative_handles]
            new_obj.function_handle = scale_factory(self._function_handle)

        return new_obj

    def derive(self, order=1):
        """
        Spatially derive this :py:class:`Function`.

        This is done by neglecting *order* derivative handles and to select handle :math:`\\text{order} - 1` as the new
        evaluation_handle.

        Args:
            order (int): the amount of derivations to perform

        Raises:
            TypeError: If *order* is not of type int.
            ValueError: If the requested derivative order is higher than the provided one.

        Returns:
            :py:class:`Function` the derived function.

        """
        if not isinstance(order, int):
            raise TypeError("only integer allowed as derivation order")
        if order == 0:
            return self
        if order < 0 or order > len(self.derivative_handles):
            raise ValueError("function cannot be differentiated that often.")

        new_obj = deepcopy(self)
        new_obj.derivative_handles = self.derivative_handles[order - 1:]
        new_obj.function_handle = new_obj.derivative_handles.pop(0)
        return new_obj

    def evaluation_hint(self, values):
        """
        If evaluation can be accelerated by using special properties of a function, this function can be
        overwritten to performs that computation. It gets passed an array of places where the caller
        wants to evaluate the function and should return an array of the same length, containing the results.

        Note:
            This implementation just calls the normal evaluation hook.

        Args:
            values: places to be evaluated at

        Returns:
            numpy.ndarray: Evaluation results.
        """
        return self(values)

    # def transformation_hint(self, info, target):
    #     """
    #     If *info.src_base* is a subclass of Function, use default strategy.
    #
    #     Note:
    #         If a different behaviour is desired, overwrite this method.
    #
    #     Args:
    #         info (:py:class:`TransformationInfo`): Information about the requested transformation.
    #         target (bool): Is the called object the target of the transformation?
    #             If False, source and target in *info* will be swapped.
    #
    #     Return:
    #         transformation handle
    #
    #     """
    #     # TODO handle target option!
    #     if target is False:
    #         raise NotImplementedError
    #
    #     if isinstance(info.src_base[0], Function) and isinstance(info.dst_base[0], Function):
    #         return self._transformation_factory(info), None
    #     else:
    #         raise NotImplementedError

    def scalar_product_hint(self):
        """
        Return the hint that the :py:func:`pyinduct.core.dot_product_l2` has to calculated to gain the scalar product.
        """
        return [dot_product_l2]

    @staticmethod
    def from_constant(constant, **kwargs):
        """
        Create a :py:class:`Function` that returns a constant value.

        Args:
            constant (number): value to return
            **kwargs: all kwargs get to :py:class:`Function`

        Returns:
            :py:class:`Function`: A constant function
        """
        def f(z):
            return constant

        func = Function(eval_handle=f, **kwargs)
        return func


class ComposedFunctionVector(BaseFraction):
    """
    Implementation of composite function vector :math:`\\boldsymbol{x}`.

    .. math::
        \\boldsymbol{x} = \\begin{pmatrix}
            x_1(z) \\\\
            \\vdots \\\\
            x_n(z) \\\\
            \\xi_1 \\\\
            \\vdots \\\\
            \\xi_m \\\\
        \\end{pmatrix}
    """

    def __init__(self, functions, scalars):
        funcs = sanitize_input(functions, Function)
        scals = sanitize_input(scalars, Number)

        BaseFraction.__init__(self, {"funcs": funcs, "scalars": scals})

    def scalar_product_hint(self):
        return [dot_product_l2 for funcs in self.members["funcs"]] + [np.multiply for scals in self.members["scalars"]]

    def get_member(self, idx):
        if idx < len(self.members["funcs"]):
            return self.members["funcs"][idx]
        elif idx - len(self.members["funcs"]) < len(self.members["scalars"]):
            return self.members["scalars"][idx - len(self.members["funcs"])]
        else:
            raise ValueError("wrong index")

    def scale(self, factor):
        return self.__class__(np.array([func.scale(factor) for func in self.members["funcs"]]),
                              np.array([scal * factor for scal in self.members["scalars"]]))


class Base:
    """
    Base class for approximation bases.
    In general, a :py:class:`Base` is formed by a certain amount of :py:class:`BaseFractions` and therefore forms
    finite-dimensional subspace of the distributed problem's domain. Most of the time, the user does not need to
    interact with this class.

    Args:
        fractions (iterable of :py:class:`BaseFraction`): List, Array or Dict of :py:class:`BaseFraction` instances
    """
    def __init__(self, fractions):
        # TODO check if Fractions are consistent in Type and provided hints
        self.fractions = sanitize_input(fractions, BaseFraction)

    @staticmethod
    def _transformation_factory(info):
        mat = calculate_expanded_base_transformation_matrix(info.src_base, info.dst_base, info.src_order,
                                                            info.dst_order)

        def handle(weights):
            return np.dot(mat, weights)

        return handle

    def transformation_hint(self, info):
        """
        Method that provides a information about how to transform weights from one :py:class:`BaseFraction` into
        another.

        In Detail this function has to return a callable, which will take the weights of the source- and return the
        weights of the target system. It may have keyword arguments for other data which is required to perform the
        transformation.
        Information about these extra keyword arguments should be provided in form of a dictionary whose keys are
        keyword arguments of the returned transformation handle.

        Note:
            This implementation covers the most basic case, where the two :py:class:`BaseFraction` s are of same type.
            For any other case it will raise an exception.
            Overwrite this Method in your implementation to support conversion between bases that differ from yours.

        Args:
            info: :py:class:`TransformationInfo`

        Raises:
            NotImplementedError:

        Returns:
            Transformation handle
        """
        if info.src_base.__class__ == info.dst_base.__class__:
            return self._transformation_factory(info), None
        else:
            # No Idea what to do.
            return None, None

    def scalar_product_hint(self):
        """
        Hint that returns steps for scalar product calculation with elements of this base.
        Note:
            Overwrite to implement custom functionality.
            For an example implementation see :py:class:`Function`
        """
        return self.fractions[0].scalar_product_hint()

    def derive(self, order):
        """
        Basic implementation of derive function.
        Empty implementation, overwrite to use this functionality.
        For an example implementation see :py:class:`Function`

        Args:
            order (:class:`numbers.Number`): derivative order
        Return:
            :py:class:`Base`: derived object
        """
        if order == 0:
            return self
        else:
            return self.__class__([f.derive(order) for f in self.fractions])

    def scale(self, factor):
        """
        Factory method to obtain instances of this base, scaled by the given factor.

        Args:
            factor: factor or function to scale this base with.
        """
        if factor == 1:
            return self
        else:
            return self.__class__([f.scacle(factor) for f in self.fractions])

    def raise_to(self, power):
        """
        Factory method to obtain instances of this base, raised by the given power.

        Args:
            power: power to raise the basis onto.
        """
        if power == 1:
            return self
        else:
            return self.__class__([f.raise_to(power) for f in self.fractions])


class StackedBase(Base):
    """
    Implementation of a basis vector that is obtained by stacking different bases onto each other.
        This typically occurs when the bases of coupled systems are joined to create a unified system.

    Args:
        fractions (dict): Dictionary with base_label and corresponding function
    """

    def __init__(self, fractions, base_info):
        super().__init__(fractions)
        self._info = base_info

    def scalar_product_hint(self):
        return [dot_product_l2 for k in self.members.keys()]

    def get_member(self, idx):
        return list(self.members.values())[idx]

    def scale(self, factor):
        return self.__class__({lbl: func.scale(factor) for lbl, func in self.members})

    def transformation_hint(self, info):
        """
        If *info.src_lbl* is a member, just return it, using to correct derivative transformation, otherwise
        return `None`

        Args:
            info (:py:class:`TransformationInfo`): Information about the requested transformation.
        Return:
            transformation handle

        """
        # we only know how to get from a stacked base to one of our parts
        if info.src_base.__class__ != self.__class__ or info.dst_lbl not in self._info.keys():
            return None, None

        # we can help
        start_idx = self._info[info.dst_lbl]["start"]
        sel_len = self._info[info.dst_lbl]["size"]
        trans_mat = calculate_expanded_base_transformation_matrix(info.dst_base, info.dst_base,
                                                                  info.src_order, info.dst_order,
                                                                  use_eye=True)

        def selection_func(weights):
            return trans_mat @ weights[start_idx: start_idx + sel_len]

        return selection_func, None


def domain_intersection(first, second):
    """
    Calculate intersection(s) of two domains.

    Args:
        first (:py:class:`core.Domain`): first domain
        second (:py:class:`core.Domain`): second domain

    Return:
        list: intersection(s) given by (start, end) tuples.
    """
    if isinstance(first, tuple):
        first = [first]
    if isinstance(second, tuple):
        second = [second]

    intersection = []
    first_idx = 0
    second_idx = 0
    last_first_idx = 0
    last_second_idx = 0
    last_first_upper = None
    last_second_upper = None

    while first_idx < len(first) and second_idx < len(second):
        # TODO remove interval and boundary checking? should be done before
        if last_first_upper is not None and first_idx is not last_first_idx:
            if last_first_upper >= first[first_idx][0]:
                raise ValueError("Intervals not ordered!")
        if last_second_upper is not None and second_idx is not last_second_idx:
            if last_second_upper >= second[second_idx][0]:
                raise ValueError("Intervals not ordered!")

        if first[first_idx][0] > first[first_idx][1]:
            raise ValueError("Interval boundaries given in wrong order")
        if second[second_idx][0] > second[second_idx][1]:
            raise ValueError("Interval boundaries given in wrong order")

        # backup for interval order check
        last_first_idx = first_idx
        last_second_idx = second_idx
        last_first_upper = first[first_idx][1]
        last_second_upper = second[second_idx][1]

        # no common domain -> search
        if second[second_idx][0] <= first[first_idx][0] <= second[second_idx][1]:
            # common start found in 1st domain
            start = first[first_idx][0]
        elif first[first_idx][0] <= second[second_idx][0] <= first[first_idx][1]:
            # common start found in 2nd domain
            start = second[second_idx][0]
        else:
            # intervals have no intersection
            first_idx += 1
            continue

        # add end
        if first[first_idx][1] <= second[second_idx][1]:
            end = first[first_idx][1]
            first_idx += 1
        else:
            end = second[second_idx][1]
            second_idx += 1

        # complete domain found
        if not np.isclose(start, end):
            intersection.append((start, end))

    return intersection


def _dot_product_l2(first, second):
    """
    Calculates the inner product of two functions.

    Args:
        first (:py:class:`pyinduct.core.Function`): first function
        second (:py:class:`pyinduct.core.Function`): second function

    Todo:
        rename to scalar_dot_product and make therefore non private

    Return:
        inner product
    """
    if not isinstance(first, Function) or not isinstance(second, Function):
        raise TypeError("Wrong type(s) supplied. both must be a {0}".format(Function))

    limits = domain_intersection(first.domain, second.domain)
    nonzero = domain_intersection(first.nonzero, second.nonzero)
    areas = domain_intersection(limits, nonzero)

    # try some shortcuts
    if first == second:
        if hasattr(first, "quad_int"):
            return first.quad_int()

    if 0:
        # TODO let Function Class handle product to gain more speed
        if type(first) is type(second):
            pass

    # standard case
    def function(z):
        return first(z) * second(z)

    result, error = integrate_function(function, areas)

    return result


def integrate_function(function, interval):
    """
    Integrates the given *function* over the *interval* using :func:`complex_quadrature`.

    Args:
        function(callable): Function to integrate.
        interval(Tuple): (start, end) values of the Interval to integrate on.

    Return:
        tuple: (Result of the Integration, errors that occurred during the integration).

    """
    result = 0
    err = 0
    for area in interval:
        res = complex_quadrature(function, area[0], area[1])
        result += res[0]
        err += res[1]

    return np.real_if_close(result), err


def complex_quadrature(func, a, b, **kwargs):
    """
    Wraps the scipy.qaudpack routines to handle complex valued functions.

    Args:
        func (callable): function
        a (:obj:`numbers.Number`): lower limit
        b (:obj:`numbers.Number`): upper limit
        **kwargs: Arbitrary keyword arguments for desired scipy.qaudpack routine.

    Return:
        tuple: (real part, imaginary part)
    """

    def real_func(x):
        return np.real(func(x))

    def imag_func(x):
        return np.imag(func(x))

    real_integral = integrate.quad(real_func, a, b, **kwargs)
    imag_integral = integrate.quad(imag_func, a, b, **kwargs)

    return real_integral[0] + 1j * imag_integral[0], real_integral[1] + imag_integral[1]


def dot_product(first, second):
    """
    Calculates the inner product of two vectors.

    Args:
        first (:obj:`numpy.ndarray`): first vector
        second (:obj:`numpy.ndarray`): second vector

    Return:
        inner product
    """
    return np.inner(first, second)


def dot_product_l2(first, second):
    """
    Vectorized version of dot_product.

    Args:
        first (callable or :obj:`numpy.ndarray`):  (1d array of) callable(s)
        second (callable or :obj:`numpy.ndarray`):  (1d array of) callable(s)

    Return:
        numpy.ndarray:  array of inner products
    """
    # sanitize input
    first = np.atleast_1d(first)
    second = np.atleast_1d(second)

    # if len(first.shape) == 2 or len(second.shape) == 2:
    #     if first.shape[1] > 1 or second.shape[1] > 1:
    #         raise NotImplementedError("input dimension not understood.")

    # calculate output size and allocate output
    out = np.ones(first.shape) * np.nan

    # TODO propagate vectorization into _dot_product_l2 to save this loop
    # loop over entries
    for idx, (f, s) in enumerate(zip(first, second)):
        out[idx] = _dot_product_l2(f, s)

    return out


def calculate_scalar_matrix(values_a, values_b):
    """
    Convenience version of py:function:`calculate_scalar_product_matrix` with :py:func:`numpy.multiply` hardcoded as
    *scalar_product_handle*.

    Args:
        values_a (numbers.Number or numpy.ndarray): (array of) value(s) for rows
        values_b (numbers.Number or numpy.ndarray): (array of) value(s) for columns

    Return:
        numpy.ndarray: Matrix containing the pairwise products of the elements from *values_a* and *values_b*.
    """
    return calculate_scalar_product_matrix(np.multiply, sanitize_input(values_a, Number),
                                           sanitize_input(values_b, Number))


def calculate_scalar_product_matrix(scalar_product_handle, base_a, base_b, optimize=False):
    """
    Calculates a matrix :math:`A` , whose elements are the scalar products of each element from *base_a* and *base_b*,
    so that :math:`a_{ij} = \\langle \\mathrm{a}_i\\,,\\: \\mathrm{b}_j\\rangle`.

    Args:
        scalar_product_handle (callable): function handle that is called to calculate the scalar product.
            This function has to be able to cope with (1d) vectorial input.
        base_a (:py:class:`Base`): Basis a
        base_b (:py:class:`Base`): Basis b
        optimize (bool): switch to turn on the symmetry based speed up. For development purposes only.

    TODO:
        making use of the commutable scalar product could save time, run some test on this

    Return:
        numpy.ndarray: matrix :math:`A`
    """
    if optimize:
        raise NotImplementedError("this approach leads to wrong results atm.")
        # There are certain conditions that have to be satisfied to make use of a symmetrical product matrix
        # not all of these conditions are checked here and the implementation itself is not yet free from errors.

        # if scalar_product handle commutes whe can save some operations
        if base_a.size > base_b.size:
            base_1 = base_a
            base_2 = base_b
            transposed = False
        else:
            base_1 = base_b
            base_2 = base_a
            transposed = True

        # if 0:
        #     # one way
        #     idx_1 = []
        #     idx_2 = []
        #     for n in range(base_1.shape[0]):
        #         for m in range(min(n + 1, base_2.shape[0])):
        #             idx_1.append(n)
        #             idx_2.append(m)
        #
        #     fractions_1 = base_1[np.array(idx_1)]
        #     fractions_2 = base_2[np.array(idx_2)]
        # else:
        #     # another way not really working yet

        i, j = np.mgrid[0:base_1.shape[0], 0:base_2.shape[0]]

        end_shape = (base_1.shape[0], base_2.shape[0])
        lower_mask = np.tril(np.ones(end_shape))
        lower_idx = np.flatnonzero(lower_mask)

        i_lower = i.flatten()[lower_idx]
        j_lower = j.flatten()[lower_idx]
        fractions_1 = base_1[i_lower]
        fractions_2 = base_2[j_lower]

        # compute
        res = scalar_product_handle(fractions_1, fractions_2)

        # reconstruct
        end_shape = (base_1.shape[0], base_2.shape[0])
        lower_part = np.zeros(end_shape).flatten()

        # reconstruct lower half
        lower_part[lower_idx] = res
        lower_part = lower_part.reshape(end_shape)
        # print(lower_part)

        # mirror symmetrical half
        upper_part = np.zeros(end_shape).flatten()
        temp_out = copy(lower_part[:base_2.shape[0], :].T)
        upper_mask = np.triu(np.ones_like(temp_out), k=1)
        upper_idx = np.flatnonzero(upper_mask)
        # print(upper_mask)
        # print(upper_idx)

        upper_part[upper_idx] = temp_out.flatten()[upper_idx]
        upper_part = upper_part.reshape(end_shape)
        # print(upper_part)

        out = lower_part + upper_part
        return out if not transposed else out.T

    else:
        i, j = np.mgrid[0:base_a.fractions.shape[0], 0:base_b.fractions.shape[0]]
        fractions_i = base_a.fractions[i]
        fractions_j = base_b.fractions[j]

        res = scalar_product_handle(fractions_i.flatten(), fractions_j.flatten())
        return res.reshape(fractions_i.shape)


def project_on_base(function, base):
    """
    Projects a *function* on a basis given by *base*.

    Args:
        function (:py:class:`Function`): Function to approximate.
        base (:py:class:`Base`): basis to project onto.

    Return:
        numpy.ndarray: Weight vector in the given *base*
    """
    if not isinstance(base, Base):
        raise TypeError("Only pyinduct.core.Base accepted as base")

    # compute <x(z, t), phi_i(z)> (vector)
    projections = calculate_scalar_product_matrix(dot_product_l2, Base(function), base).flatten()

    # compute <phi_i(z), phi_j(z)> for 0 < i, j < n (matrix)
    scale_mat = calculate_scalar_product_matrix(dot_product_l2, base, base)

    return np.dot(np.linalg.inv(scale_mat), projections)


def back_project_from_base(weights, base):
    """
    Build evaluation handle for a distributed variable that was approximated as a set of *weights* om a certain *base*.

    Args:
        weights (numpy.ndarray): Weight vector.
        base (:py:class:`Base`): Base to be used for the projection.

    Return:
        evaluation handle
    """
    if isinstance(weights, Number):
        weights = np.asarray([weights])
    if weights.shape[0] != base.fractions.shape[0]:
        raise ValueError("Lengths of weights and initial_initial_functions do not match!")

    def eval_handle(z):
        # TODO call uniform complex converter instead
        res = np.real_if_close(sum([weights[i] * base.fractions[i](z) for i in range(weights.shape[0])]), tol=1e6)
        if not all(np.imag(res) == 0):
            print(("warning: complex values encountered! {0}".format(np.max(np.imag(res)))))
            return np.zeros_like(z)

        return res

    return eval_handle


def change_projection_base(src_weights, src_base, dst_base):
    """
    Converts given weights that form an approximation using *src_base* to the best possible fit using
    *dst_base*. Bases can be given as :py:class:`BaseFraction` array.

    Args:
        src_weights (numpy.ndarray): Vector of numbers.
        src_base (:py:class:`Base`): The source Basis.
        dst_base (:py:class:`Base`): The destination Basis.

    Return:
        :obj:`numpy.ndarray`: target weights
    """
    pro_mat = calculate_base_transformation_matrix(src_base, dst_base)
    return project_weights(pro_mat, src_weights)


def project_weights(projection_matrix, src_weights):
    """
    Project *src_weights* on new basis using the provided *projection_matrix*.

    Args:
        projection_matrix (:py:class:`numpy.ndarray`): projection between the source and the target basis;
            dimension (m, n)
        src_weights (:py:class:`numpy.ndarray`): weights in the source basis; dimension (1, m)

    Return:
        :py:class:`numpy.ndarray`: weights in the target basis; dimension (1, n)
    """
    src_weights = sanitize_input(src_weights, Number)
    return np.dot(projection_matrix, src_weights)


class TransformationInfo:
    """
    Structure that holds information about transformations between different bases.

    This class serves as an easy to use structure to aggregate information, describing transformations between different
    :py:class:`BaseFraction` s. It can be tested for equality to check the equity of transformations and is hashable
    which makes it usable as dictionary key to cache different transformations.

    Attributes:
        src_lbl(str): label of source basis
        dst_lbl(str): label destination basis
        src_base(:obj:`numpy.ndarray`): source basis in form of an array of the source Fractions
        dst_base(:obj:`numpy.ndarray`): destination basis in form of an array of the destination Fractions
        src_order: available temporal derivative order of source weights
        dst_order: needed temporal derivative order for destination weights
    """

    def __init__(self):
        self.src_lbl = None
        self.dst_lbl = None
        self.src_base = None
        self.dst_base = None
        self.src_order = None
        self.dst_order = None

    def __hash__(self):
        return hash((self.src_lbl, self.dst_lbl, self.src_order, self.dst_order))

    def __eq__(self, other):
        return (self.src_lbl, self.dst_lbl, self.src_order, self.dst_order) == (
        other.src_lbl, other.dst_lbl, other.src_order, other.dst_order)

    def mirror(self):
        """
        Factory method, that creates a new TransformationInfo object by mirroring *src* and *dst* terms.
        This helps handling requests to different bases.
        """
        new_info = TransformationInfo()
        new_info.src_lbl = self.dst_lbl
        new_info.src_base = self.dst_base
        new_info.src_order = self.src_order
        new_info.dst_lbl = self.dst_lbl
        new_info.dst_base = self.src_base
        new_info.dst_order = self.src_order
        return new_info


def get_weight_transformation(info):
    """
    Create a handle that will transform weights from *info.src_base* into weights for *info-dst_base*
    while paying respect to the given derivative orders.

    This is accomplished by recursively iterating through source and destination bases and evaluating their
    :attr:`transformation_hints`.

    Args:
        info(py:class:`TransformationInfo`): information about the requested transformation.

    Return:
        callable: transformation function handle
    """
    # trivial case
    if info.src_lbl == info.dst_lbl:
        mat = calculate_expanded_base_transformation_matrix(info.src_base, info.dst_base,
                                                            info.src_order, info.dst_order, True)

        def identity(weights):
            return np.dot(mat, weights)

        return identity

    # try to get help from the destination base
    handle, hint = info.dst_base.transformation_hint(info)
    if handle is None:
        # try source instead
        handle, hint = info.src_base.transformation_hint(info)

    if handle is None:
        raise TypeError(("get_weight_transformation():, \n"
                         + "You requested information about how to transform to '{1}'({2}) from '{4}'({5}), \n"
                         + "furthermore the source derivative order is {3} and the target one is {6}. \n"
                         + "No transformation could be found, remember to implement your own 'transformation_hint'"
                         + "method for non-standard bases.").format(
            info.dst_lbl,
            info.dst_base.__class__.__name__,
            info.dst_order,
            info.src_lbl,
            info.src_base.__class__.__name__,
            info.src_order,
        ))

    # check termination criterion
    if hint is None:
        # direct transformation possible
        return handle

    kwargs = {}
    new_handle = None
    if hasattr(hint, "extras"):
        # try to gain transformations that will satisfy the extra terms
        for dep_lbl, dep_order in hint.extras.items():
            new_info = copy(info)
            new_info.dst_lbl = dep_lbl
            new_info.dst_base = rg.get_base(dep_lbl)
            new_info.dst_order = dep_order
            dep_handle = get_weight_transformation(new_info)
            kwargs[dep_lbl] = dep_handle

    if hint.src_lbl is not None:
        # transformation to assistant system required
        new_handle = get_weight_transformation(hint)

    def last_handle(weights):
        if new_handle:
            return handle(new_handle(weights), **kwargs)
        else:
            return handle(weights, **kwargs)

    return last_handle


def calculate_expanded_base_transformation_matrix(src_base, dst_base, src_order, dst_order, use_eye=False):
    """
    Constructs a transformation matrix :math:`\\bar V` from basis given by *src_base* to basis given
    by *dst_base* that also transforms all temporal derivatives of the given weights.

    See:
        :py:func:`calculate_base_transformation_matrix` for further details.

    Args:
        dst_base (:py:class:`Base`): New projection base.
        src_base (:py:class:`Base`): Current projection base.
        src_order: Temporal derivative order available in *src_base*.
        dst_order: Temporal derivative order needed in *dst_base*.
        use_eye (bool): Use identity as base transformation matrix. (For easy selection of derivatives in the same base)

    Raises:
        ValueError: If destination needs a higher derivative order than source can provide.

    Return:
        :obj:`numpy.ndarray`: Transformation matrix
    """
    if src_order < dst_order:
        raise ValueError(("higher 'dst_order'({0}) demanded than "
                          + "'src_order'({1}) can provide for this strategy.").format(dst_order, src_order))

    # build core transformation
    if use_eye:
        core_transformation = np.eye(src_base.fractions.size)
    else:
        core_transformation = calculate_base_transformation_matrix(src_base, dst_base)

    # build block matrix
    part_transformation = block_diag(*[core_transformation for i in range(dst_order + 1)])
<<<<<<< HEAD
    complete_transformation = np.hstack(
        [part_transformation] + [np.zeros((part_transformation.shape[0], src_base.size)) for i in
                                 range(src_order - dst_order)])
=======
    complete_transformation = np.hstack([part_transformation]
                                        + [np.zeros((part_transformation.shape[0], src_base.fractions.size))
                                           for i in range(src_order - dst_order)])
>>>>>>> 034a6c07
    return complete_transformation


def calculate_base_transformation_matrix(src_base, dst_base):
    """
    Calculates the transformation matrix :math:`V` , so that the a set of weights, describing a function in the
    *src_base* will express the same function in the *dst_base*, while minimizing the reprojection error.
    An quadratic error is used as the error-norm for this case.

    Warning:
        This method assumes that all members of the given bases have the same type and that their
        :py:class:`BaseFraction` s, define compatible scalar products.

    Raises:
        TypeError: If given bases do not provide an :py:func:`scalar_product_hint` method.

    Args:
        src_base (:py:class:`Base`): Current projection base.
        dst_base (:py:class:`Base`): New projection base.

    Return:
        :py:class:`numpy.ndarray`: Transformation matrix :math:`V` .
    """
    # compute P and Q matrices, where P = Sum(P_n) and Q = Sum(Q_n)
    s_hints = src_base.scalar_product_hint()
    d_hints = dst_base.scalar_product_hint()

    p_matrices = []
    q_matrices = []
    for idx, (s_hint, d_hint) in enumerate(zip(s_hints, d_hints)):
        dst_members = Base([dst_frac.get_member(idx) for dst_frac in dst_base.fractions])
        src_members = Base([src_frac.get_member(idx) for src_frac in src_base.fractions])

        # compute P_n matrix: <phi_tilde_ni(z), phi_dash_nj(z)> for 0 < i < N, 0 < j < M
        p_matrices.append(calculate_scalar_product_matrix(s_hint, dst_members, src_members))

        # compute Q_n matrix: <phi_dash_ni(z), phi_dash_nj(z)> for 0 < i < M, 0 < j < M
        q_matrices.append(calculate_scalar_product_matrix(d_hint, dst_members, dst_members))

    p_mat = np.sum(p_matrices, axis=0)
    q_mat = np.sum(q_matrices, axis=0)

    # compute V matrix, where V = inv(Q)*P
    v_mat = np.dot(np.linalg.inv(q_mat), p_mat)
    return v_mat


def normalize_base(b1, b2=None):
    """
    Takes two :py:class:`Base` s :math:`\\boldsymbol{b}_1` and  :math:`\\boldsymbol{b}_1` and
    normalizes them so that :math:`\\langle\\boldsymbol{b}_{1i}\\,,\:\\boldsymbol{b}_{2i}\\rangle = 1`.
    If only one base is given, :math:`\\boldsymbol{b}_2` is set to :math:`\\boldsymbol{b}_1`.

    Args:
        b1 (:py:class:`Base`): :math:`\\boldsymbol{b}_1`
        b2 (:py:class:`Base`): :math:`\\boldsymbol{b}_2`

    Raises:
        ValueError: If :math:`\\boldsymbol{b}_1` and :math:`\\boldsymbol{b}_2` are orthogonal.

    Return:
        :py:class:`Base` : if *b2* is None,
           otherwise: Tuple of 2 :py:class:`Base` s.
    """
    auto_normalization = False
    if b2 is None:
        b2 = b1
        auto_normalization = True

    if type(b1) != type(b2):
        raise TypeError("only arguments of same type allowed.")

    hints = b1.scalar_product_hint()
    res = np.zeros(b1.fractions.shape)
    for idx, hint in enumerate(hints):
        members_1 = np.array([fraction.get_member(idx) for fraction in b1.fractions])
        members_2 = np.array([fraction.get_member(idx) for fraction in b2.fractions])
        res += hint(members_1, members_2)

    if any(res < np.finfo(float).eps):
        if any(np.isclose(res, 0)):
            raise ValueError("given base fractions are orthogonal. no normalization possible.")
        else:
            raise ValueError("imaginary scale required. no normalization possible.")

    scale_factors = np.sqrt(1 / res)
    b1_scaled = b1.__class__(np.array([frac.scale(factor) for frac, factor in zip(b1.fractions, scale_factors)]))

    if auto_normalization:
        return b1_scaled
    else:
        b2_scaled = b2.__class__(np.array([frac.scale(factor) for frac, factor in zip(b2.fractions, scale_factors)]))
        return b1_scaled, b2_scaled


def find_roots(function, n_roots, grid, rtol=0, atol=1e-7, show_plot=False, complex=False):
    """
    Searches roots of the given function in the interval [0, area_end] and checks them with aid of rtol for uniqueness.
    It will return the exact amount of roots given by n_roots or raise ValueError.
    It is assumed that functions roots are distributed approximately homogeneously, if that is not the case you should
    increase the keyword-argument points_per_root.

    In Detail py:function:`fsolve` is used to find initial candidates for roots of f(x). If a root satisfies the criteria
    given by atol and rtol it is added. If it is already in the list, a comprehension between the already present
    entries error and the current error is performed. If the newly calculated root comes with a smaller error it
    supersedes the present entry.

    Args:
        function: Function handle for f(x) whose roots shall be found.
        n_roots: Number of roots to find.
        grid: numpy.ndarray (first dimension should fit the input dimension of the provided func) of values where to
            start searching.
        rtol: Magnitude to be exceeded for the difference of two roots to be unique f(r1) - f(r2) > 10^rtol.
        atol: Absolute tolerance to zero  f(root) < atol.
        show_plot: Shows a debug plot containing the given functions behavior completed by the extracted roots.
    Return:
        numpy.ndarray of roots.
    """
    # positive_numbers = [n_roots, points_per_root, area, atol]
    # integers = [n_roots, points_per_root, rtol]
    # if not callable(function):
    #     raise TypeError("callable handle is needed")
    # if not all([isinstance(num, int) for num in integers]):
    #     raise TypeError("n_roots, points_per_root and rtol must be of type int")
    # if any([num <= 0 for num in positive_numbers]):
    #     raise ValueError("n_roots, points_per_root, area_end and atol must be positive")
    # if not isinstance(show_plot, bool):
    #     raise TypeError("show_plot must be of type bool")

    if isinstance(grid[0], Number):
        grid = [grid]

    dim = len(grid)
    if complex:
        assert dim == 2
        function = complex_wrapper(function)

    roots = np.full((n_roots, dim), np.nan)
    rounded_roots = np.full((n_roots, dim), np.nan)
    errors = np.full((n_roots,), np.nan)
    found_roots = 0

    grids = np.meshgrid(*[row for row in grid])
    values = np.vstack([arr.flatten() for arr in grids]).T

    # iterate over test_values
    val = iter(values)
    while found_roots < n_roots:
        try:
            res = root(function, next(val), tol=atol)
        except StopIteration:
            break

        if not res.success:
            continue

        calculated_root = np.atleast_1d(res.x)
        error = np.linalg.norm(res.fun)

        # check for absolute tolerance
        if error > atol:
            continue

        # check if root lies in expected area
        abort = False
        for rt, ar in zip(calculated_root, grid):
            if ar.min() > rt or ar.max() < rt:
                abort = True
                break
        if abort:
            continue

        # check whether root is already present in cache
        rounded_root = np.round(calculated_root, -rtol)
        cmp_arr = [all(bools) for bools in rounded_root == rounded_roots[:found_roots]]
        if any(cmp_arr):
            idx = cmp_arr.index(True)
            if errors[idx] > error:
                roots[idx] = calculated_root
                errors[idx] = error
            # TODO check jacobian (if provided) to identify roots of higher order
            continue

        roots[found_roots] = calculated_root
        rounded_roots[found_roots] = rounded_root
        errors[found_roots] = error

        found_roots += 1

    # sort roots
    valid_roots = roots[:found_roots]
    good_roots = np.sort(valid_roots, 0)

    # if show_plot:
    #     pw = pg.plot(title="function + roots")
    #     if complex:
    #         pw.plot(good_roots[:, 0], good_roots[:, 1], pen=None, symbolPen=pg.mkPen("g"))
    #         # results = np.linalg.norm(function(values), axis=0)
    #         # results = vec_function(grids)
    #         # pw.plot(grids.flatten, np.real(results), pen=pg.mkPen("b"))
    #         # pw.plot(grids.flatten, np.imag(results), pen=pg.mkPen("b", style=pg.QtCore.Qt.DashLine))
    #         # pw.plot(np.real(good_roots), np.real(results), pen=None, symbolPen=pg.mkPen("g"))
    #         # pw.plot(np.imag(good_roots), np.imag(results), pen=None, symbolPen=pg.mkPen("g"))
    #     else:
    #         if dim == 1:
    #             results = function(grids)
    #             colors = vis.create_colormap(len(grids))
    #             for idx, (intake, output) in enumerate(zip(grids, results)):
    #                 pw.plot(intake.flatten(), output.flatten(), pen=pg.mkPen(colors[idx]))
    #                 pw.plot(np.hstack([good_roots, function(good_roots)]), pen=None, symbolPen=pg.mkPen("g"))
    #
    #     pg.QtGui.QApplication.instance().exec_()

    if found_roots < n_roots:
        raise ValueError("Insufficient number of roots detected. ({0} < {1}) "
                         "Try to increase the area to search in.".format(found_roots, n_roots))

    if complex:
        return good_roots[:, 0] + 1j * good_roots[:, 1]

    if dim == 1:
        return good_roots.flatten()

    return good_roots


def complex_wrapper(func):
    """
    Wraps complex valued function into 2 dimensional function for easier handling.

    Args:
        func (callable):

    Return:
        2dim function handle, taking x = (re(x), im(x) and returning [re(func(x), im(func(x)].
    """

    def wrapper(x):
        return np.array([np.real(func(np.complex(x[0], x[1]))),
                         np.imag(func(np.complex(x[0], x[1])))])

    return wrapper


class Parameters:
    """
    Handy class to collect system parameters.
    This class can be instantiated with a dict, whose keys will the become attributes of the object.
    (Bunch approach)

    Args:
        kwargs: parameters
    """

    def __init__(self, **kwargs):
        self.__dict__.update(kwargs)


class Domain(object):
    """
    Helper class that manages ranges for data evaluation, containing parameters.

    Args:
        bounds (tuple): Interval bounds.
        num (int): Number of points in interval.
        step (numbers.Number): Distance between points (if homogeneous).
        points (array_like): Points themselves.

    Note:
        If num and step are given, num will take precedence.
    """

    def __init__(self, bounds=None, num=None, step=None, points=None):
        if points is not None:
            # points are given, easy one
            self._values = np.atleast_1d(points)
            self._limits = (points.min(), points.max())
            self._num = points.size
            # TODO check for evenly spaced entries
            # for now just use provided information
            self._step = step
        elif bounds and num:
            self._limits = bounds
            self._num = num
            self._values, self._step = np.linspace(bounds[0], bounds[1], num, retstep=True)
            if step is not None and not np.isclose(self._step, step):
                raise ValueError("could not satisfy both redundant requirements for num and step!")
        elif bounds and step:
            self._limits = bounds
            # calculate number of needed points but save correct step size
            self._num = int((bounds[1] - bounds[0]) / step + 1.5)
            self._values, self._step = np.linspace(bounds[0], bounds[1], self._num, retstep=True)
            if np.abs(step - self._step) > 1e-1:
                warnings.warn("desired step-size {} doesn't fit to given interval,"
                              " changing to {}".format(step, self._step))
        else:
            raise ValueError("not enough arguments provided!")

    def __len__(self):
        return len(self._values)

    def __getitem__(self, item):
        return self._values[item]

    @property
    def step(self):
        return self._step

    @property
    def bounds(self):
        return self._limits

    @property
    def points(self):
        return self._values


def return_real_part(to_return):
    """
    Check if the imaginary part of :code:`to_return` vanishes
    and return the real part.

    Args:
        to_return (numbers.Number or array_like): Variable to check.

    Raises:
        ValueError: If (all) imaginary part(s) not vanishes.

    Return:
        numbers.Number or array_like: Real part of :code:`to_return`.
    """
    if not isinstance(to_return, (Number, list, np.ndarray)):
        raise TypeError
    if isinstance(to_return, (list, np.ndarray)):
        if not all([isinstance(num, Number) for num in to_return]):
            raise TypeError

    maybe_real = np.atleast_1d(np.real_if_close(to_return))

    if maybe_real.dtype == 'complex':
        raise ValueError("Something goes wrong, imaginary part does not vanish")
    else:
        if maybe_real.shape == (1,):
            maybe_real = maybe_real[0]
        return maybe_real<|MERGE_RESOLUTION|>--- conflicted
+++ resolved
@@ -49,62 +49,6 @@
     def __init__(self, members):
         self.members = members
 
-<<<<<<< HEAD
-    @staticmethod
-    def _transformation_factory(info):
-        mat = calculate_expanded_base_transformation_matrix(info.src_base, info.dst_base, info.src_order,
-                                                            info.dst_order)
-
-        def handle(weights):
-            return np.dot(mat, weights)
-
-        return handle
-
-    def transformation_hint(self, info, target):
-        """
-        Method that provides a information about how to transform weights from one :py:class:`BaseFraction` into
-        another.
-
-        In Detail this function has to return a callable, which will take the weights of the source- and return the
-        weights of the target system. It may have keyword arguments for other data which is required to perform the
-        transformation.
-        Information about these extra keyword arguments should be provided in form of a dictionary whose keys are
-        keyword arguments of the returned transformation handle.
-
-        Note:
-            This implementation covers the most basic case, where the two :py:class:`BaseFraction` s are of same type.
-            For any other case it will raise an exception.
-            Overwrite this Method in your implementation to support conversion between bases that differ from yours.
-
-        Args:
-            info: :py:class:`TransformationInfo`
-            target: :py:class:`TransformationInfo`
-
-        Raises:
-            NotImplementedError:
-
-        Returns:
-            Transformation handle
-        """
-        # TODO handle target option!
-        if target is False:
-            raise NotImplementedError
-
-        cls = info.src_base[0].__class__ if target else info.dst_base[0].__class__
-        if cls == self.__class__:
-            return self._transformation_factory(info), None
-        else:
-            # No Idea what to do.
-            msg = "This is {1} speaking, \n" \
-                  "You requested information about how to transform to '{0}'({1}) from '{2}'({3}), \n" \
-                  "furthermore the source derivative order is {4} and the target one is {4}. \n" \
-                  "But this is a dumb method so implement your own hint to make things work!".format(info.dst_lbl,
-                self.__class__.__name__, info.src_lbl, info.src_base[0].__class__.__name__,
-                info.dst_base[0].__class__.__name__, info.src_order, info.dst_order)
-            raise NotImplementedError(msg)
-
-=======
->>>>>>> 034a6c07
     def scalar_product_hint(self):
         """
         Empty Hint that can return steps for scalar product calculation.
@@ -516,7 +460,8 @@
         BaseFraction.__init__(self, {"funcs": funcs, "scalars": scals})
 
     def scalar_product_hint(self):
-        return [dot_product_l2 for funcs in self.members["funcs"]] + [np.multiply for scals in self.members["scalars"]]
+        return [dot_product_l2 for funcs in self.members["funcs"]] \
+               + [np.multiply for scals in self.members["scalars"]]
 
     def get_member(self, idx):
         if idx < len(self.members["funcs"]):
@@ -901,7 +846,8 @@
     Return:
         numpy.ndarray: Matrix containing the pairwise products of the elements from *values_a* and *values_b*.
     """
-    return calculate_scalar_product_matrix(np.multiply, sanitize_input(values_a, Number),
+    return calculate_scalar_product_matrix(np.multiply,
+                                           sanitize_input(values_a, Number),
                                            sanitize_input(values_b, Number))
 
 
@@ -1112,8 +1058,8 @@
         return hash((self.src_lbl, self.dst_lbl, self.src_order, self.dst_order))
 
     def __eq__(self, other):
-        return (self.src_lbl, self.dst_lbl, self.src_order, self.dst_order) == (
-        other.src_lbl, other.dst_lbl, other.src_order, other.dst_order)
+        return (self.src_lbl, self.dst_lbl, self.src_order, self.dst_order) == \
+               (other.src_lbl, other.dst_lbl, other.src_order, other.dst_order)
 
     def mirror(self):
         """
@@ -1237,15 +1183,9 @@
 
     # build block matrix
     part_transformation = block_diag(*[core_transformation for i in range(dst_order + 1)])
-<<<<<<< HEAD
-    complete_transformation = np.hstack(
-        [part_transformation] + [np.zeros((part_transformation.shape[0], src_base.size)) for i in
-                                 range(src_order - dst_order)])
-=======
     complete_transformation = np.hstack([part_transformation]
                                         + [np.zeros((part_transformation.shape[0], src_base.fractions.size))
                                            for i in range(src_order - dst_order)])
->>>>>>> 034a6c07
     return complete_transformation
 
 
