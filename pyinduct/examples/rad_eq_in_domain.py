from pyinduct.tests import test_examples

if __name__ == "__main__" or test_examples:
    import pyinduct as pi
    import pyinduct.parabolic as parabolic
    import numpy as np

    # PARAMETERS TO VARY
    # number of eigenfunctions, used for control law approximation
    n_modal = 10
    # number FEM test functions, used for system approximation/simulation
    n_fem = 30
    # control law parameter, stabilizing: param_a0_t < 0, destabilizing:
    # param_a0_t > 0
    param_a0_t = -6
    # initial profile x(z,0) (desired x(z,0)=0)
    init_profile = 0.2

    # system/simulation parameters
    actuation_type = 'robin'
    bound_cond_type = 'robin'
    l = 1
    T = 1
    spatial_domain = pi.Domain(bounds=(0, l), num=n_fem)
    temporal_domain = pi.Domain(bounds=(0, T), num=100)
    n = n_modal
    show_plots = False

    # original system parameters
    a2 = .5
    a1 = 1
    a0 = 2
    alpha = -0.5
    beta = -1
    param = [a2, a1, a0, alpha, beta]
    adjoint_param = pi.SecondOrderEigenfunction.get_adjoint_problem(param)

    # target system parameters (controller parameters)
    a1_t = -1
    a0_t = param_a0_t
    alpha_t = 3
    beta_t = 2
    param_t = [a2, a1_t, a0_t, alpha_t, beta_t]

    # actuation_type by b which is close to b_desired on a k times subdivided
    #  spatial domain
    b_desired = 0.4
    k = 5  # = k1 + k2
    k1, k2, b = parabolic.control.split_domain(k,
                                               b_desired,
                                               l,
                                               mode='coprime')[0:3]
    M = np.linalg.inv(parabolic.general.get_in_domain_transformation_matrix(
        k1,
        k2,
        mode="2n"))

    # original intermediate ("_i") and target intermediate ("_ti") system
    # parameters
    _, _, a0_i, alpha_i, beta_i = parabolic.eliminate_advection_term(param, l)
    param_i = a2, 0, a0_i, alpha_i, beta_i

    _, _, a0_ti, alpha_ti, beta_ti = parabolic.eliminate_advection_term(param_t,
                                                                        l)
    param_ti = a2, 0, a0_ti, alpha_ti, beta_ti

    """
    Compute desired fieldvariable
    
    The naming of the power series coefficients is based on the publication:
         - Wang; Woittennek:Backstepping-Methode fuer parabolische Systeme mit 
         punktfoermigem inneren Eingriff
    """

    # compute input u_i of the boundary-controlled intermediate (_i) system
    # with n_y/2 temporal derivatives
    n_y = 40
    y, t_x = pi.gevrey_tanh(T, n_y, 1.1, 2)
    B = pi.coefficient_recursion(y, alpha_i * y, param_i)
    x_i_at_l = pi.temporal_derived_power_series(l, B, int(n_y / 2) - 1, n_y,
                                                spatial_der_order=0)
    dx_i_at_l = pi.temporal_derived_power_series(l, B, int(n_y / 2) - 1, n_y,
                                                 spatial_der_order=1)
    u_i = dx_i_at_l + beta_i * x_i_at_l

    # compute coefficients C, D and E for the power series
    E = pi.coefficient_recursion(y, beta_i * y, param_i)
    q = pi.temporal_derived_power_series(l - b, E, int(n_y / 2) - 1, n_y)
    C = pi.coefficient_recursion(q, alpha_i * q, param_i)
    D = pi.coefficient_recursion(np.zeros(u_i.shape), u_i, param_i)

<<<<<<< HEAD
    # compute power series for the desired in-domain intermediate (_id)
    # fieldvariable (subdivided in x1_i & x2_i)
    z_x1 = np.linspace(0, b, len(spatial_domain) * k1 / k)
    x1_id_desired = pi.power_series(z_x1, t_x, C)
    z_x2 = np.linspace(b, l, len(spatial_domain) * k2 / k)[1:]
    x2_id_desired = pi.power_series(z_x2, t_x, C) - pi.power_series(z_x2 - b,
                                                                    t_x,
                                                                    D)
=======
    # compute power series for the desired in-domain intermediate (_id) fieldvariable (subdivided in x1_i & x2_i)
    z_x1 = np.linspace(0, b, int(len(spatial_domain) * k1 / k))
    x1_id_desired = pi.power_series(z_x1, t_x, C)
    z_x2 = np.linspace(b, l, int(len(spatial_domain) * k2 / k))[1:]
    x2_id_desired = pi.power_series(z_x2, t_x, C) - pi.power_series(z_x2 - b, t_x, D)
>>>>>>> 9aa90ea8
    z_x = np.array(list(z_x1) + list(z_x2))
    x_id = np.concatenate((x1_id_desired, x2_id_desired), axis=1)

    # get the original system field variable: x = e^(-a1/2/a2*z)*x_id
    x_desired = np.nan * np.zeros(x_id.shape)
    for i in range(x_id.shape[0]):
        x_desired[i, :] = x_id[i, :] * np.exp(-a1 / 2 / a2 * z_x)

    evald_xd = pi.EvalData([t_x, z_x], x_desired, name="x(z,t) power series")

    # compute desired intermediate (_i) fieldvariable
    C_i = pi.coefficient_recursion(y, alpha_i * y, param_i)
    xi_desired = pi.power_series(z_x, t_x, C_i)
    evald_xi_desired = pi.EvalData([t_x, z_x], xi_desired,
                                   name="x_i(z,t) power series")

    # THE TOOLBOX OFFERS TWO WAYS TO GENERATE A TRAJECTORY FOR THE TARGET SYSTEM
    if False:
        # First way: simply instantiate pi.RadTrajectory
        traj = parabolic.RadFeedForward(l, T, param_ti, bound_cond_type,
                                        actuation_type, show_plot=show_plots)
    else:
        # Second (and more general) way:
        #   - calculate the power series coefficients by using
        #        pi.coefficient_recursion
        #   - calculate the power series with pi.power_series
        #   - instantiate pi.InterpTrajectory with the calculated data
        C_ti = pi.coefficient_recursion(y, alpha_ti * y, param_ti)
        x_ti_desired = pi.power_series(np.array([l]), t_x, C_ti)
        dx_ti_desired = pi.power_series(np.array([l]), t_x, C_ti,
                                        spatial_der_order=1)
        v_i = dx_ti_desired + beta_ti * x_ti_desired
        traj = pi.InterpolationTrajectory(t_x, v_i, show_plot=show_plots)

    # scale trajectory that x(0,T)=1 instead of x_i(0,T)=1
    # traj.scale /= x1_id_desired[-1, 0]

    # create (not normalized) eigenfunctions
    eig_val, init_eig_base = pi.SecondOrderRobinEigenfunction.cure_interval(
        spatial_domain, param=param, n=n)
    _, init_adjoint_eig_base = pi.SecondOrderRobinEigenfunction.cure_interval(
        spatial_domain, param=adjoint_param, eig_val=eig_val)

    # normalize eigenfunctions and adjoint eigenfunctions
    eig_base, adjoint_eig_base = pi.normalize_base(init_eig_base,
                                                   init_adjoint_eig_base)

    # eigenfunctions of the in-domain intermediate (_id) and the intermediate
    #  (_i) system
    scale_id = [f(0) for f in eig_base]
    eig_val_i, eig_base_id = pi.SecondOrderRobinEigenfunction.cure_interval(
        spatial_domain, param=param_i, eig_val=eig_val, scale=scale_id)
    scale_i = [e_f(0) * e_f_id(l) / e_f_id(b)
               for e_f, e_f_id in zip(eig_base, eig_base_id)]
    _, eig_base_i = pi.SecondOrderRobinEigenfunction.cure_interval(
        spatial_domain, param=param_i, eig_val=eig_val, scale=scale_i)

    # eigenfunctions from target intermediate system ("_ti")
    scale_ti = [f(0) for f in eig_base_i]
    _, eig_base_ti = pi.SecondOrderRobinEigenfunction.cure_interval(
        spatial_domain, param=param_ti, eig_val=eig_val, scale=scale_ti)

    # create test-functions
    fem_base = pi.LagrangeFirstOrder.cure_interval(spatial_domain)

    # register functions
    pi.register_base("adjoint_eig_funcs", adjoint_eig_base)
    pi.register_base("eig_funcs", eig_base)
    pi.register_base("eig_funcs_i", eig_base_i)
    pi.register_base("eig_funcs_ti", eig_base_ti)
    pi.register_base("fem_funcs", fem_base)

    # original intermediate (_i), target intermediate (_ti) and fem field
    # variable
    fem_field_variable = pi.FieldVariable("fem_funcs", location=l)
    field_variable_i = pi.FieldVariable("eig_funcs_i",
                                        weight_label="eig_funcs",
                                        location=l)
    d_field_variable_i = field_variable_i.derive(spat_order=1)
    field_variable_ti = pi.FieldVariable("eig_funcs_ti",
                                         weight_label="eig_funcs",
                                         location=l)
    d_field_variable_ti = field_variable_ti.derive(spat_order=1)

    # intermediate (_i) and target intermediate (_ti) field variable (list of
    #  scalar terms = sum of scalar terms)
    x_i_at_l = [pi.ScalarTerm(field_variable_i)]
    xd_i_at_l = [pi.ScalarTerm(d_field_variable_i)]
    x_ti_at_l = [pi.ScalarTerm(field_variable_ti)]
    xd_ti_at_l = [pi.ScalarTerm(d_field_variable_ti)]

    # shift transformation
    shifted_fem_funcs_i = pi.Base(np.array([
        pi.FiniteTransformFunction(func,
                                   M,
                                   l,
                                   scale_func=lambda z: np.exp(a1 / 2 / a2 * z))
        for func in fem_base]))
    shifted_eig_funcs_id = pi.Base(np.array([
        pi.FiniteTransformFunction(func, M, l)
        for func in eig_base_id]))
    pi.register_base("sh_fem_funcs_i", shifted_fem_funcs_i, overwrite=True)
    pi.register_base("sh_eig_funcs_id", shifted_eig_funcs_id, overwrite=True)
    sh_fem_field_variable_i = pi.FieldVariable("sh_fem_funcs_i",
                                               weight_label="fem_funcs",
                                               location=l)
    sh_field_variable_id = pi.FieldVariable("sh_eig_funcs_id",
                                            weight_label="eig_funcs",
                                            location=l)
    sh_x_fem_i_at_l = [pi.ScalarTerm(sh_fem_field_variable_i),
                       pi.ScalarTerm(field_variable_i),
                       pi.ScalarTerm(sh_field_variable_id, -1)]

    # controller initialization
    def int_kernel_zz(z):
        return alpha_ti - alpha_i + (a0_i - a0_ti) / 2 / a2 * z


    scale = np.exp(-a1 / 2 / a2 * b)
    controller = parabolic.control.get_parabolic_robin_backstepping_controller(
        state=sh_x_fem_i_at_l, approx_state=x_i_at_l,
        d_approx_state=xd_i_at_l,
        approx_target_state=x_ti_at_l,
        d_approx_target_state=xd_ti_at_l,
        integral_kernel_ll=int_kernel_zz(l),
        original_beta=beta_i, target_beta=beta_ti,
        scale=scale)

    traj.scale(scale)
    input = pi.SimulationInputSum([traj, controller])

    # determine (A,B) with modal transformation
    rad_pde, base_labels = parabolic.general.get_parabolic_robin_weak_form(
        "fem_funcs", "fem_funcs", input, param, spatial_domain.bounds, b)
    ce = pi.parse_weak_formulation(rad_pde)
    ss_weak = pi.create_state_space(ce)

    # simulate (t: time vector, q: weights matrix)
    t, q = pi.simulate_state_space(ss_weak,
                                   init_profile * np.ones((len(fem_base))),
                                   temporal_domain)

    # compute modal weights (for the intermediate system: evald_modal_xi)
    mat = pi.calculate_base_transformation_matrix(fem_base, eig_base)
    q_i = np.zeros((q.shape[0], len(eig_base_i)))
    for i in range(q.shape[0]):
        q_i[i, :] = np.dot(q[i, :], np.transpose(mat))

    # evaluate approximation of xi
    evald_modal_xi = pi.evaluate_approximation("eig_funcs_i",
                                               q_i,
                                               t,
                                               spatial_domain,
                                               name="x_i(z,t) modal simulation")
    evald_modal_T0_xid = pi.evaluate_approximation(
        "sh_eig_funcs_id",
        q_i,
        t,
        spatial_domain,
        name="T0*x_i(z,t) modal simulation")
    evald_shifted_x = pi.evaluate_approximation(
        "sh_fem_funcs_i",
        q,
        t,
        spatial_domain,
        name="T0*e^(-a1/a2/2*z)*x_(z,t) fem simulation")
    evald_appr_xi = pi.EvalData(evald_modal_xi.input_data,
                                evald_shifted_x.output_data
                                + evald_modal_xi.output_data
                                - evald_modal_T0_xid.output_data,
                                name="x_i(t) approximated")

    # evaluate approximation of x
    evald_fem_x = pi.evaluate_approximation("fem_funcs", q, t, spatial_domain,
                                            name="x(z,t) simulation")

    plots = list()
    # pyqtgraph visualisations
    plots.append(pi.PgAnimatedPlot([evald_fem_x,
                                    evald_modal_xi,
                                    evald_appr_xi,
                                    evald_xd,
                                    evald_xi_desired]))
    plots.append(pi.PgSurfacePlot(evald_xd, title=evald_xd.name))
    plots.append(pi.PgSurfacePlot(evald_fem_x, title=evald_fem_x.name))
    # matplotlib visualization
    plots.append(pi.MplSurfacePlot(evald_fem_x))
    plots.append(pi.MplSlicePlot([evald_xd, evald_fem_x],
                                 spatial_point=0,
                                 legend_label=[evald_xd.name,
                                               evald_fem_x.name]))
    pi.show()

    pi.tear_down(("adjoint_eig_funcs",
                  "eig_funcs",
                  "eig_funcs_i",
                  "eig_funcs_ti",
                  "fem_funcs") + base_labels,
                 plots)<|MERGE_RESOLUTION|>--- conflicted
+++ resolved
@@ -89,22 +89,13 @@
     C = pi.coefficient_recursion(q, alpha_i * q, param_i)
     D = pi.coefficient_recursion(np.zeros(u_i.shape), u_i, param_i)
 
-<<<<<<< HEAD
     # compute power series for the desired in-domain intermediate (_id)
     # fieldvariable (subdivided in x1_i & x2_i)
-    z_x1 = np.linspace(0, b, len(spatial_domain) * k1 / k)
-    x1_id_desired = pi.power_series(z_x1, t_x, C)
-    z_x2 = np.linspace(b, l, len(spatial_domain) * k2 / k)[1:]
-    x2_id_desired = pi.power_series(z_x2, t_x, C) - pi.power_series(z_x2 - b,
-                                                                    t_x,
-                                                                    D)
-=======
-    # compute power series for the desired in-domain intermediate (_id) fieldvariable (subdivided in x1_i & x2_i)
     z_x1 = np.linspace(0, b, int(len(spatial_domain) * k1 / k))
     x1_id_desired = pi.power_series(z_x1, t_x, C)
     z_x2 = np.linspace(b, l, int(len(spatial_domain) * k2 / k))[1:]
-    x2_id_desired = pi.power_series(z_x2, t_x, C) - pi.power_series(z_x2 - b, t_x, D)
->>>>>>> 9aa90ea8
+    x2_id_desired = (pi.power_series(z_x2, t_x, C)
+                     - pi.power_series(z_x2 - b, t_x, D))
     z_x = np.array(list(z_x1) + list(z_x2))
     x_id = np.concatenate((x1_id_desired, x2_id_desired), axis=1)
 
