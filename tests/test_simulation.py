import os
import sys
import unittest
from pickle import dump

import numpy as np

from pyinduct import register_base, deregister_base, \
    eigenfunctions as ef, \
    core as cr, \
    simulation as sim, \
    utils as ut, \
    visualization as vis, \
    trajectory as tr, \
    placeholder as ph, \
    shapefunctions as sf

if any([arg in {'discover', 'setup.py', 'test'} for arg in sys.argv]):
    show_plots = False
else:
    # show_plots = True
    show_plots = False

if show_plots:
    import pyqtgraph as pg

    app = pg.QtGui.QApplication([])
else:
    app = None


# TODO Test for Domain


class SimpleInput(sim.SimulationInput):
    """
    the simplest input we can imagine
    """

    def _calc_output(self, **kwargs):
        return 0


class MonotonousInput(sim.SimulationInput):
    """
    an input that ramps up
    """

    def _calc_output(self, **kwargs):
        return dict(output=kwargs["time"])


class CorrectInput(sim.SimulationInput):
    """
    a diligent input
    """

    def _calc_output(self, **kwargs):
        if "time" not in kwargs:
            raise ValueError("mandatory key not found!")
        if "weights" not in kwargs:
            raise ValueError("mandatory key not found!")
        if "weight_lbl" not in kwargs:
            raise ValueError("mandatory key not found!")
        return dict(output=0)


class SimulationInputTest(unittest.TestCase):
    def setUp(self):
        pass

    def test_abstract_funcs(self):
        # raise type error since abstract method is not implemented
        self.assertRaises(TypeError, sim.SimulationInput)

        # method implemented, should work
        u = SimpleInput()

    def test_call_arguments(self):
        a = np.eye(2, 2)
        b = np.array([[0], [1]])
        u = CorrectInput()
        ic = np.zeros((2, 1))
        ss = sim.StateSpace("test", {1: a}, {1: b}, input_handle=u)

        # if caller provides correct kwargs no exception should be raised
        res = sim.simulate_state_space(ss, ic, sim.Domain((0, 1), num=10))

    def test_storage(self):
        a = np.eye(2, 2)
        b = np.array([[0], [1]])
        u = MonotonousInput()
        ic = np.zeros((2, 1))
        ss = sim.StateSpace("test", a, b, input_handle=u)

        # run simulation to fill the internal storage
        domain = sim.Domain((0, 10), step=.1)
        res = sim.simulate_state_space(ss, ic, domain)

        # don't return entries that are not there
        self.assertRaises(KeyError, u.get_results, domain, "Unknown Entry")

        # default key is "output"
        ed = u.get_results(domain)
        ed_explicit = u.get_results(domain, result_key="output")
        self.assertTrue(np.array_equal(ed, ed_explicit))

        # return np.ndarray as default
        self.assertIsInstance(ed, np.ndarray)

        # return EvalData if corresponding flag is set
        self.assertIsInstance(u.get_results(domain, as_eval_data=True), sim.EvalData)

        # TODO interpolation methods and extrapolation errors


class CanonicalFormTest(unittest.TestCase):
    def setUp(self):
        self.cf = sim.CanonicalForm()
        self.u = SimpleInput()

    def test_add_to(self):
        a = np.eye(5)
        self.cf.add_to(dict(name="E", order=0, exponent=1), a)
        self.assertTrue(np.array_equal(self.cf._matrices["E"][0][1], a))
        self.cf.add_to(dict(name="E", order=0, exponent=1), 5 * a)
        self.assertTrue(np.array_equal(self.cf._matrices["E"][0][1], 6 * a))

        b = np.eye(10)
        self.assertRaises(ValueError, self.cf.add_to, dict(name="E", order=0, exponent=1), b)
        self.cf.add_to(dict(name="E", order=2, exponent=1), b)
        self.assertTrue(np.array_equal(self.cf._matrices["E"][2][1], b))

        f = np.atleast_2d(np.array(range(5))).T
        self.assertRaises(ValueError, self.cf.add_to, dict(name="E", order=0, exponent=1), f)
        self.cf.add_to(dict(name="f", order=None, exponent=None), f)
        self.assertTrue(np.array_equal(self.cf._matrices["f"], f))
        # try to add something with derivative or exponent to f: value should end up in f
        self.cf.add_to(dict(name="f", order=None, exponent=None), f)
        self.assertTrue(np.array_equal(self.cf._matrices["f"], 2 * f))

        c = np.atleast_2d(np.array(range(5))).T
        # that one should be easy
        self.cf.add_to(dict(name="G", order=0, exponent=1), c, column=0)
        self.assertTrue(np.array_equal(self.cf._matrices["G"][0][1], c))

        # here G01 as to be expanded
        self.cf.add_to(dict(name="G", order=0, exponent=1), c, column=1)
        self.assertTrue(np.array_equal(self.cf._matrices["G"][0][1], np.hstack((c, c))))

        # here G01 as to be expanded again
        self.cf.add_to(dict(name="G", order=0, exponent=1), c, column=3)
        self.assertTrue(np.array_equal(self.cf._matrices["G"][0][1], np.hstack((c, c, np.zeros_like(c), c))))


class ParseTest(unittest.TestCase):
    def setUp(self):
        # scalars
        self.scalars = ph.Scalars(np.vstack(list(range(3))))

        # inputs
        self.u = np.sin
        self.input = ph.Input(self.u)
        self.input_squared = ph.Input(self.u, exponent=2)

        # scale function
        register_base("heavi", cr.Function(lambda z: 0 if z < 0.5 else (0.5 if z == 0.5 else 1)), overwrite=True)

        nodes, self.ini_funcs = sf.cure_interval(sf.LagrangeFirstOrder, (0, 1), node_count=3)

        # TestFunctions
        register_base("ini_funcs", self.ini_funcs, overwrite=True)
        self.phi = ph.TestFunction("ini_funcs")
        self.phi_at0 = ph.TestFunction("ini_funcs", location=0)
        self.phi_at1 = ph.TestFunction("ini_funcs", location=1)
        self.dphi = ph.TestFunction("ini_funcs", order=1)
        self.dphi_at1 = ph.TestFunction("ini_funcs", order=1, location=1)

        # FieldVars
        self.field_var = ph.FieldVariable("ini_funcs")
        self.field_var_squared = ph.FieldVariable("ini_funcs", exponent=2)

        self.odd_weight_field_var = ph.FieldVariable("ini_funcs", weight_label="special_weights")
        self.field_var_at1 = ph.FieldVariable("ini_funcs", location=1)
        self.field_var_at1_squared = ph.FieldVariable("ini_funcs", location=1, exponent=2)

        self.field_var_dz = ph.SpatialDerivedFieldVariable("ini_funcs", 1)
        self.field_var_dz_at1 = ph.SpatialDerivedFieldVariable("ini_funcs", 1, location=1)

        self.field_var_ddt = ph.TemporalDerivedFieldVariable("ini_funcs", 2)
        self.field_var_ddt_at0 = ph.TemporalDerivedFieldVariable("ini_funcs", 2, location=0)
        self.field_var_ddt_at1 = ph.TemporalDerivedFieldVariable("ini_funcs", 2, location=1)

        # create all possible kinds of input variables
        self.input_term1 = ph.ScalarTerm(ph.Product(self.phi_at1, self.input))
        self.input_term1_swapped = ph.ScalarTerm(ph.Product(self.input, self.phi_at1))
        self.input_term1_squared = ph.ScalarTerm(ph.Product(self.input_squared, self.phi_at1))

        self.input_term2 = ph.ScalarTerm(ph.Product(self.dphi_at1, self.input))
        self.func_term = ph.ScalarTerm(self.phi_at1)

        self.input_term3 = ph.IntegralTerm(ph.Product(self.phi, self.input), (0, 1))
        self.input_term3_swapped = ph.IntegralTerm(ph.Product(self.input, self.phi), (0, 1))
        self.input_term3_scaled = ph.IntegralTerm(
            ph.Product(ph.Product(ph.ScalarFunction("heavi"), self.phi), self.input), (0, 1))

        # same goes for field variables
        self.field_term_at1 = ph.ScalarTerm(self.field_var_at1)
        self.field_term_at1_squared = ph.ScalarTerm(self.field_var_at1_squared)
        self.field_term_dz_at1 = ph.ScalarTerm(self.field_var_dz_at1)
        self.field_term_ddt_at1 = ph.ScalarTerm(self.field_var_ddt_at1)

        self.field_int = ph.IntegralTerm(self.field_var, (0, 1))
        self.field_squared_int = ph.IntegralTerm(self.field_var_squared, (0, 1))
        self.field_dz_int = ph.IntegralTerm(self.field_var_dz, (0, 1))
        self.field_ddt_int = ph.IntegralTerm(self.field_var_ddt, (0, 1))

        self.prod_term_fs_at1 = ph.ScalarTerm(
            ph.Product(self.field_var_at1, self.scalars))
        self.prod_int_fs = ph.IntegralTerm(ph.Product(self.field_var, self.scalars), (0, 1))
        self.prod_int_f_f = ph.IntegralTerm(ph.Product(self.field_var, self.phi), (0, 1))
        self.prod_int_f_squared_f = ph.IntegralTerm(ph.Product(self.field_var_squared, self.phi), (0, 1))
        self.prod_int_f_f_swapped = ph.IntegralTerm(ph.Product(self.phi, self.field_var), (0, 1))

        self.prod_int_f_at1_f = ph.IntegralTerm(
            ph.Product(self.field_var_at1, self.phi), (0, 1))
        self.prod_int_f_at1_squared_f = ph.IntegralTerm(
            ph.Product(self.field_var_at1_squared, self.phi), (0, 1))

        self.prod_int_f_f_at1 = ph.IntegralTerm(
            ph.Product(self.field_var, self.phi_at1), (0, 1))
        self.prod_int_f_squared_f_at1 = ph.IntegralTerm(
            ph.Product(self.field_var_squared, self.phi_at1), (0, 1))

        self.prod_term_f_at1_f_at1 = ph.ScalarTerm(
            ph.Product(self.field_var_at1, self.phi_at1))
        self.prod_term_f_at1_squared_f_at1 = ph.ScalarTerm(
            ph.Product(self.field_var_at1_squared, self.phi_at1))

        self.prod_int_fddt_f = ph.IntegralTerm(
            ph.Product(self.field_var_ddt, self.phi), (0, 1))
        self.prod_term_fddt_at0_f_at0 = ph.ScalarTerm(
            ph.Product(self.field_var_ddt_at0, self.phi_at0))

        self.prod_term_f_at1_dphi_at1 = ph.ScalarTerm(
            ph.Product(self.field_var_at1, self.dphi_at1))

        self.temp_int = ph.IntegralTerm(ph.Product(self.field_var_ddt, self.phi), (0, 1))
        self.spat_int = ph.IntegralTerm(ph.Product(self.field_var_dz, self.dphi), (0, 1))
        self.spat_int_asymmetric = ph.IntegralTerm(
            ph.Product(self.field_var_dz, self.phi), (0, 1))

        self.alternating_weights_term = ph.IntegralTerm(self.odd_weight_field_var, (0, 1))

    def test_Input_term(self):
        terms = sim.parse_weak_formulation(sim.WeakFormulation(self.input_term2)).get_terms()
        self.assertTrue(np.allclose(terms["G"][0][1], np.array([[0], [-2], [2]])))

        terms = sim.parse_weak_formulation(sim.WeakFormulation(self.input_term1_squared)).get_terms()
        self.assertTrue(np.allclose(terms["G"][0][2], np.array([[0], [0], [1]])))

        terms = sim.parse_weak_formulation(sim.WeakFormulation(self.input_term3)).get_terms()
        self.assertTrue(np.allclose(terms["G"][0][1], np.array([[.25], [.5], [.25]])))

        terms = sim.parse_weak_formulation(sim.WeakFormulation(self.input_term3_swapped)).get_terms()
        self.assertTrue(np.allclose(terms["G"][0][1], np.array([[.25], [.5], [.25]])))

        terms = sim.parse_weak_formulation(sim.WeakFormulation(self.input_term3_scaled)).get_terms()
        self.assertTrue(np.allclose(terms["G"][0][1], np.array([[.0], [.25], [.25]])))

    def test_TestFunction_term(self):
        terms = sim.parse_weak_formulation(sim.WeakFormulation(self.func_term)).get_terms()
        self.assertTrue(np.allclose(terms["f"], np.array([[0], [0], [1]])))

    def test_FieldVariable_term(self):
        terms = sim.parse_weak_formulation(sim.WeakFormulation(self.field_term_at1)).get_terms()
        self.assertTrue(np.allclose(terms["E"][0][1], np.array([[0, 0, 1], [0, 0, 1], [0, 0, 1]])))

        terms = sim.parse_weak_formulation(sim.WeakFormulation(self.field_term_at1_squared)).get_terms()
        self.assertTrue(np.allclose(terms["E"][0][2], np.array([[0, 0, 1], [0, 0, 1], [0, 0, 1]])))

        terms = sim.parse_weak_formulation(sim.WeakFormulation(self.field_int)).get_terms()
        self.assertTrue(np.allclose(terms["E"][0][1], np.array([[0.25, 0.5, 0.25], [0.25, 0.5, 0.25], [.25, .5, .25]])))

        terms = sim.parse_weak_formulation(sim.WeakFormulation(self.field_squared_int)).get_terms()
        self.assertTrue(np.allclose(terms["E"][0][2],
                                    np.array([[1 / 6, 1 / 3, 1 / 6], [1 / 6, 1 / 3, 1 / 6], [1 / 6, 1 / 3, 1 / 6]])))

        terms = sim.parse_weak_formulation(sim.WeakFormulation(self.field_term_dz_at1)).get_terms()
        self.assertTrue(np.allclose(terms["E"][0][1], np.array([[0, -2, 2], [0, -2, 2], [0, -2, 2]])))

        terms = sim.parse_weak_formulation(sim.WeakFormulation(self.field_dz_int)).get_terms()
        self.assertTrue(np.allclose(terms["E"][0][1], np.array([[-1, 0, 1], [-1, 0, 1], [-1, 0, 1]])))

        terms = sim.parse_weak_formulation(sim.WeakFormulation(self.field_term_ddt_at1)).get_terms()
        self.assertTrue(np.allclose(terms["E"][2][1], np.array([[0, 0, 1], [0, 0, 1], [0, 0, 1]])))

        terms = sim.parse_weak_formulation(sim.WeakFormulation(self.field_ddt_int)).get_terms()
        self.assertTrue(np.allclose(terms["E"][2][1], np.array([[0.25, 0.5, 0.25], [0.25, 0.5, 0.25], [.25, .5, .25]])))

    def test_Product_term(self):
        # TODO create test functionality that will automatically check if Case is also valid for swapped arguments

        terms = sim.parse_weak_formulation(sim.WeakFormulation(self.prod_term_fs_at1)).get_terms()
        self.assertTrue(np.allclose(terms["E"][0][1], np.array([[0, 0, 0], [0, 0, 1], [0, 0, 2]])))

        terms = sim.parse_weak_formulation(sim.WeakFormulation(self.prod_int_fs)).get_terms()
        self.assertTrue(np.allclose(terms["E"][0][1], np.array([[0, 0, 0], [0.25, .5, .25], [.5, 1, .5]])))

        terms = sim.parse_weak_formulation(sim.WeakFormulation(self.prod_int_f_f)).get_terms()
        self.assertTrue(
            np.allclose(terms["E"][0][1], np.array([[1 / 6, 1 / 12, 0], [1 / 12, 1 / 3, 1 / 12], [0, 1 / 12, 1 / 6]])))

        terms = sim.parse_weak_formulation(sim.WeakFormulation(self.prod_int_f_squared_f)).get_terms()
        self.assertTrue(
            np.allclose(terms["E"][0][2], np.array([[1 / 8, 1 / 24, 0], [1 / 24, 1 / 4, 1 / 24], [0, 1 / 24, 1 / 8]])))

        terms = sim.parse_weak_formulation(sim.WeakFormulation(self.prod_int_f_f_swapped)).get_terms()
        self.assertTrue(
            np.allclose(terms["E"][0][1], np.array([[1 / 6, 1 / 12, 0], [1 / 12, 1 / 3, 1 / 12], [0, 1 / 12, 1 / 6]])))

        terms = sim.parse_weak_formulation(sim.WeakFormulation(self.prod_int_f_at1_f)).get_terms()
        self.assertTrue(np.allclose(terms["E"][0][1], np.array([[0, 0, 0.25], [0, 0, 0.5], [0, 0, .25]])))

        terms = sim.parse_weak_formulation(sim.WeakFormulation(self.prod_int_f_at1_squared_f)).get_terms()
        self.assertTrue(np.allclose(terms["E"][0][2], np.array([[0, 0, 0.25], [0, 0, 0.5], [0, 0, .25]])))

        terms = sim.parse_weak_formulation(sim.WeakFormulation(self.prod_int_f_f_at1)).get_terms()
        self.assertTrue(np.allclose(terms["E"][0][1], np.array([[0, 0, 0], [0, 0, 0], [0.25, 0.5, .25]])))

        terms = sim.parse_weak_formulation(sim.WeakFormulation(self.prod_int_f_squared_f_at1)).get_terms()
        self.assertTrue(np.allclose(terms["E"][0][2], np.array([[0, 0, 0], [0, 0, 0], [1 / 6, 1 / 3, 1 / 6]])))

        terms = sim.parse_weak_formulation(sim.WeakFormulation(self.prod_term_f_at1_f_at1)).get_terms()
        self.assertTrue(np.allclose(terms["E"][0][1], np.array([[0, 0, 0], [0, 0, 0], [0, 0, 1]])))

        terms = sim.parse_weak_formulation(sim.WeakFormulation(self.prod_term_f_at1_squared_f_at1)).get_terms()
        self.assertTrue(np.allclose(terms["E"][0][2], np.array([[0, 0, 0], [0, 0, 0], [0, 0, 1]])))

        # more complex terms
        terms = sim.parse_weak_formulation(sim.WeakFormulation(self.prod_int_fddt_f)).get_terms()
        self.assertTrue(
            np.allclose(terms["E"][2][1], np.array([[1 / 6, 1 / 12, 0], [1 / 12, 1 / 3, 1 / 12], [0, 1 / 12, 1 / 6]])))

        terms = sim.parse_weak_formulation(sim.WeakFormulation(self.prod_term_fddt_at0_f_at0)).get_terms()
        self.assertTrue(np.allclose(terms["E"][2][1], np.array([[1, 0, 0], [0, 0, 0], [0, 0, 0]])))

        terms = sim.parse_weak_formulation(sim.WeakFormulation(self.spat_int)).get_terms()
        self.assertTrue(np.allclose(terms["E"][0][1], np.array([[2, -2, 0], [-2, 4, -2], [0, -2, 2]])))

        terms = sim.parse_weak_formulation(sim.WeakFormulation(self.spat_int_asymmetric)).get_terms()
        self.assertTrue(np.allclose(terms["E"][0][1], np.array([[-.5, .5, 0], [-.5, 0, .5], [0, -.5, .5]])))

        terms = sim.parse_weak_formulation(sim.WeakFormulation(self.prod_term_f_at1_dphi_at1)).get_terms()
        self.assertTrue(np.allclose(terms["E"][0][1], np.array([[0, 0, 0], [0, 0, -2], [0, 0, 2]])))

        terms = sim.parse_weak_formulation(sim.WeakFormulation(self.input_term1)).get_terms()
        self.assertTrue(np.allclose(terms["G"][0][1], np.array([[0], [0], [1]])))

        terms = sim.parse_weak_formulation(sim.WeakFormulation(self.input_term1_swapped)).get_terms()
        self.assertTrue(np.allclose(terms["G"][0][1], np.array([[0], [0], [1]])))

    def test_alternating_weights(self):
        self.assertRaises(ValueError, sim.parse_weak_formulation,
                          sim.WeakFormulation([self.alternating_weights_term, self.field_int]))

    def tearDown(self):
        deregister_base("heavi")
        deregister_base("ini_funcs")


class StateSpaceTests(unittest.TestCase):
    def setUp(self):
        self.u = CorrectInput()

        # setup temp and spat domain
        spat_domain = sim.Domain((0, 1), num=3)
        nodes, ini_funcs = sf.cure_interval(sf.LagrangeFirstOrder, spat_domain.bounds, node_count=3)
        register_base("init_funcs", ini_funcs, overwrite=True)

        # enter string with mass equations for testing
        int1 = ph.IntegralTerm(
            ph.Product(ph.TemporalDerivedFieldVariable("init_funcs", 2),
                       ph.TestFunction("init_funcs")), spat_domain.bounds)
        s1 = ph.ScalarTerm(
            ph.Product(ph.TemporalDerivedFieldVariable("init_funcs", 2, location=0),
                       ph.TestFunction("init_funcs", location=0)))
        int2 = ph.IntegralTerm(
            ph.Product(ph.SpatialDerivedFieldVariable("init_funcs", 1),
                       ph.TestFunction("init_funcs", order=1)), spat_domain.bounds)
        s2 = ph.ScalarTerm(
            ph.Product(ph.Input(self.u), ph.TestFunction("init_funcs", location=1)), -1)

        string_pde = sim.WeakFormulation([int1, s1, int2, s2])
        self.cf = sim.parse_weak_formulation(string_pde)
        self.ic = np.zeros((3, 2))

    def test_convert_to_state_space(self):
        ss = self.cf.convert_to_state_space()
        self.assertEqual(ss.A[1].shape, (6, 6))
        self.assertTrue(np.allclose(ss.A[1], np.array([[0, 0, 0, 1, 0, 0],
                                                       [0, 0, 0, 0, 1, 0],
                                                       [0, 0, 0, 0, 0, 1],
                                                       [-2.25, 3, -.75, 0, 0, 0],
                                                       [7.5, -18, 10.5, 0, 0, 0],
                                                       [-3.75, 21, -17.25, 0, 0, 0]])))
        self.assertEqual(ss.B[1].shape, (6, 1))
        self.assertTrue(np.allclose(ss.B[1], np.array([[0], [0], [0], [0.125], [-1.75], [6.875]])))
        self.assertEqual(self.cf.input_function, self.u)

    def tearDown(self):
        deregister_base("init_funcs")


class StringMassTest(unittest.TestCase):
    def setUp(self):

        z_start = 0
        z_end = 1
        z_step = 0.1
        self.dz = sim.Domain(bounds=(z_start, z_end), num=9)

        t_start = 0
        t_end = 10
        t_step = 0.01
        self.dt = sim.Domain(bounds=(t_start, t_end), step=t_step)

        self.params = ut.Parameters
        self.params.node_distance = 0.1
        self.params.m = 1.0
        self.params.order = 8
        self.params.sigma = 1
        self.params.tau = 1

        self.y_end = 10

        self.u = tr.FlatString(0, self.y_end, z_start, z_end, 0, 5, self.params)

        def x(z, t):
            """
            initial conditions for testing
            """
            return 0

        def x_dt(z, t):
            """
            initial conditions for testing
            """
            return 0

        # initial conditions
        self.ic = np.array([
            cr.Function(lambda z: x(z, 0)),  # x(z, 0)
            cr.Function(lambda z: x_dt(z, 0)),  # dx_dt(z, 0)
        ])

    def test_fem(self):
        """
        use best documented fem case to test all steps in simulation process
        """

        # enter string with mass equations
        # nodes, ini_funcs = sf.cure_interval(sf.LagrangeFirstOrder,
        nodes, ini_funcs = sf.cure_interval(sf.LagrangeSecondOrder,
                                            self.dz.bounds, node_count=11)
        register_base("init_funcs", ini_funcs, overwrite=True)
        int1 = ph.IntegralTerm(
            ph.Product(ph.TemporalDerivedFieldVariable("init_funcs", 2),
                       ph.TestFunction("init_funcs")), self.dz.bounds, scale=self.params.sigma * self.params.tau ** 2)
        s1 = ph.ScalarTerm(
            ph.Product(ph.TemporalDerivedFieldVariable("init_funcs", 2, location=0),
                       ph.TestFunction("init_funcs", location=0)), scale=self.params.m)
        int2 = ph.IntegralTerm(
            ph.Product(ph.SpatialDerivedFieldVariable("init_funcs", 1),
                       ph.TestFunction("init_funcs", order=1)), self.dz.bounds, scale=self.params.sigma)
        s2 = ph.ScalarTerm(
            ph.Product(ph.Input(self.u), ph.TestFunction("init_funcs", location=1)), -self.params.sigma)

        # derive sate-space system
        string_pde = sim.WeakFormulation([int1, s1, int2, s2], name="fem_test")
        self.cf = sim.parse_weak_formulation(string_pde)
        ss = self.cf.convert_to_state_space()

        # generate initial conditions for weights
        q0 = np.array([cr.project_on_base(self.ic[idx], ini_funcs) for idx in range(2)]).flatten()

        # simulate
        t, q = sim.simulate_state_space(ss, q0, self.dt)

        # calculate result data
        eval_data = []
        for der_idx in range(2):
            eval_data.append(
                sim.evaluate_approximation("init_funcs", q[:, der_idx * ini_funcs.size:(der_idx + 1) * ini_funcs.size],
                                           t, self.dz))
            eval_data[-1].name = "{0}{1}".format(self.cf.name, "_" + "".join(
                ["d" for x in range(der_idx)]) + "t" if der_idx > 0 else "")

        # display results
        if show_plots:
            win = vis.PgAnimatedPlot(eval_data[:2], title="fem approx and derivative")
            win2 = vis.PgSurfacePlot(eval_data[0])
            app.exec_()

        # test for correct transition
        self.assertTrue(np.isclose(eval_data[0].output_data[-1, 0], self.y_end, atol=1e-3))

        # save some test data for later use
        root_dir = os.getcwd()
        if root_dir.split(os.sep)[-1] == "tests":
            res_dir = os.sep.join([os.getcwd(), "resources"])
        else:
            res_dir = os.sep.join([os.getcwd(), "tests", "resources"])

        if not os.path.isdir(res_dir):
            os.makedirs(res_dir)

        file_path = os.sep.join([res_dir, "test_data.res"])
        with open(file_path, "w+b") as f:
            dump(eval_data, f)

    def test_modal(self):
        order = 8

        def char_eq(w):
            return w * (np.sin(w) + self.params.m * w * np.cos(w))

        def phi_k_factory(freq, derivative_order=0):
            def eig_func(z):
                return np.cos(freq * z) - self.params.m * freq * np.sin(freq * z)

            def eig_func_dz(z):
                return -freq * (np.sin(freq * z) + self.params.m * freq * np.cos(freq * z))

            def eig_func_ddz(z):
                return freq ** 2 * (-np.cos(freq * z) + self.params.m * freq * np.sin(freq * z))

            if derivative_order == 0:
                return eig_func
            elif derivative_order == 1:
                return eig_func_dz
            elif derivative_order == 2:
                return eig_func_ddz
            else:
                raise ValueError

        # create eigenfunctions
        eig_frequencies = ut.find_roots(char_eq, n_roots=order, grid=np.arange(0, 1e3, 2), rtol=-2)
        print("eigenfrequencies:")
        print(eig_frequencies)

        # create eigen function vectors
        class SWMFunctionVector(cr.ComposedFunctionVector):
            """
            String With Mass Function Vector, necessary due to manipulated scalar product
            """

            @property
            def func(self):
                return self.members["funcs"][0]

            @property
            def scalar(self):
                return self.members["scalars"][0]

        eig_vectors = np.array([SWMFunctionVector(cr.Function(phi_k_factory(eig_frequencies[n]),
                                                              derivative_handles=[
                                                                  phi_k_factory(eig_frequencies[n], der_order)
                                                                  for der_order in range(1, 3)],
                                                              domain=self.dz.bounds,
                                                              nonzero=self.dz.bounds),
                                                  phi_k_factory(eig_frequencies[n])(0))
                                for n in range(order)])

        # normalize eigen vectors
        norm_eig_vectors = cr.normalize_base(eig_vectors)
        norm_eig_funcs = np.array([vec.func for vec in norm_eig_vectors])
        register_base("norm_eig_funcs", norm_eig_funcs, overwrite=True)

        norm_eig_funcs[0](1)

        # debug print eigenfunctions
        if 0:
            func_vals = []
            for vec in eig_vectors:
                func_vals.append(np.vectorize(vec.func)(self.dz))

            norm_func_vals = []
            for func in norm_eig_funcs:
                norm_func_vals.append(np.vectorize(func)(self.dz))

            clrs = ["r", "g", "b", "c", "m", "y", "k", "w"]
            for n in range(1, order + 1, len(clrs)):
                pw_phin_k = pg.plot(title="phin_k for k in [{0}, {1}]".format(n, min(n + len(clrs), order)))
                for k in range(len(clrs)):
                    if k + n > order:
                        break
                    pw_phin_k.plot(x=np.array(self.dz), y=norm_func_vals[n + k - 1], pen=clrs[k])

            app.exec_()

        # create terms of weak formulation
        terms = [ph.IntegralTerm(ph.Product(ph.FieldVariable("norm_eig_funcs", order=(2, 0)),
                                            ph.TestFunction("norm_eig_funcs")),
                                 self.dz.bounds, scale=-1),
                 ph.ScalarTerm(ph.Product(
                     ph.FieldVariable("norm_eig_funcs", order=(2, 0), location=0),
                     ph.TestFunction("norm_eig_funcs", location=0)),
                     scale=-1),
                 ph.ScalarTerm(ph.Product(ph.Input(self.u),
                                          ph.TestFunction("norm_eig_funcs", location=1))),
                 ph.ScalarTerm(
                     ph.Product(ph.FieldVariable("norm_eig_funcs", location=1),
                                ph.TestFunction("norm_eig_funcs", order=1, location=1)),
                     scale=-1),
                 ph.ScalarTerm(ph.Product(ph.FieldVariable("norm_eig_funcs", location=0),
                                          ph.TestFunction("norm_eig_funcs", order=1,
                                                          location=0))),
                 ph.IntegralTerm(ph.Product(ph.FieldVariable("norm_eig_funcs"),
                                            ph.TestFunction("norm_eig_funcs", order=2)),
                                 self.dz.bounds)]
        modal_pde = sim.WeakFormulation(terms, name="swm_lib-modal")
        eval_data = sim.simulate_system(modal_pde, self.ic, self.dt, self.dz, der_orders=(2, 0))

        # display results
        if show_plots:
            win = vis.PgAnimatedPlot(eval_data[0:2], title="modal approx and derivative")
            win2 = vis.PgSurfacePlot(eval_data[0])
            app.exec_()

        deregister_base("norm_eig_funcs")

        # test for correct transition
        self.assertTrue(np.isclose(eval_data[0].output_data[-1, 0], self.y_end, atol=1e-3))

    def tearDown(self):
        pass


class RadFemTrajectoryTest(unittest.TestCase):
    """
    Tests FEM simulation with cr.LagrangeFirstOrder and cr.LagrangeSecondOrder testfunctions
    and generic trajectory generator tr.RadTrajectory
    for the reaction-advection-diffusion equation.
    """

    def setUp(self):
        self.param = [2., -1.5, -3., 2., .5]
        self.a2, self.a1, self.a0, self.alpha, self.beta = self.param

        self.l = 1.
        spatial_disc = 11
        self.dz = sim.Domain(bounds=(0, self.l), num=spatial_disc)

        self.T = 1.
        temporal_disc = 2e2
        self.dt = sim.Domain(bounds=(0, self.T), num=temporal_disc)

        # create test functions
<<<<<<< HEAD
        self.nodes_1, self.ini_funcs_1 = sf.cure_interval(sf.LagrangeFirstOrder,
                                                          self.dz.bounds,
                                                          node_count=spatial_disc)
        register_base("init_funcs_1", self.ini_funcs_1, overwrite=True)
        self.nodes_2, self.ini_funcs_2 = sf.cure_interval(sf.LagrangeSecondOrder,
                                                          self.dz.bounds,
                                                          node_count=spatial_disc)
        register_base("init_funcs_2", self.ini_funcs_2, overwrite=True)

    @unittest.skip  # needs border homogenization to work
    def test_dd(self):
        # TODO adopt this test case
        # trajectory
        bound_cond_type = 'dirichlet'
        actuation_type = 'dirichlet'
        u = tr.RadTrajectory(self.l, self.T, self.param, bound_cond_type, actuation_type)

        # derive state-space system
        rad_pde = ut.get_parabolic_dirichlet_weak_form("init_funcs_2", "init_funcs_2", u, self.param, self.dz.bounds)
        cf = sim.parse_weak_formulation(rad_pde)
        ss = cf.convert_to_state_space()

        # simulate system
        t, q = sim.simulate_state_space(ss, np.zeros(self.ini_funcs_2.shape), self.dt)
=======
        nodes_1, ini_funcs_1 = sf.cure_interval(sf.LagrangeFirstOrder, dz.bounds, node_count=spatial_disc)
        register_base("init_funcs_1", ini_funcs_1, overwrite=True)
        nodes_2, ini_funcs_2 = sf.cure_interval(sf.LagrangeSecondOrder, dz.bounds, node_count=spatial_disc)
        register_base("init_funcs_2", ini_funcs_2, overwrite=True)

        def test_dd():
            # trajectory
            bound_cond_type = 'dirichlet'
            actuation_type = 'dirichlet'
            u = tr.RadTrajectory(l, T, param, bound_cond_type, actuation_type)

            # derive state-space system
            rad_pde = ut.get_parabolic_dirichlet_weak_form("init_funcs_2", "init_funcs_2", u, param, dz.bounds)
            cf = sim.parse_weak_formulation(rad_pde)
            ss = cf.convert_to_state_space()

            # simulate system
            t, q = sim.simulate_state_space(ss, np.zeros(ini_funcs_2.shape), dt)

            return t, q

        def test_rd():
            # trajectory
            bound_cond_type = 'robin'
            actuation_type = 'dirichlet'
            u = tr.RadTrajectory(l, T, param, bound_cond_type, actuation_type)

            # integral terms
            int1 = ph.IntegralTerm(ph.Product(ph.TemporalDerivedFieldVariable("init_funcs_2", order=1),
                                              ph.TestFunction("init_funcs_2", order=0)), dz.bounds)
            int2 = ph.IntegralTerm(ph.Product(ph.SpatialDerivedFieldVariable("init_funcs_2", order=0),
                                              ph.TestFunction("init_funcs_2", order=2)), dz.bounds, -a2)
            int3 = ph.IntegralTerm(ph.Product(ph.SpatialDerivedFieldVariable("init_funcs_2", order=1),
                                              ph.TestFunction("init_funcs_2", order=0)), dz.bounds, -a1)
            int4 = ph.IntegralTerm(ph.Product(ph.SpatialDerivedFieldVariable("init_funcs_2", order=0),
                                              ph.TestFunction("init_funcs_2", order=0)), dz.bounds, -a0)
            # scalar terms from int 2
            s1 = ph.ScalarTerm(ph.Product(ph.SpatialDerivedFieldVariable("init_funcs_2", order=1, location=l),
                                          ph.TestFunction("init_funcs_2", order=0, location=l)), -a2)
            s2 = ph.ScalarTerm(ph.Product(ph.SpatialDerivedFieldVariable("init_funcs_2", order=0, location=0),
                                          ph.TestFunction("init_funcs_2", order=0, location=0)), a2 * alpha)
            s3 = ph.ScalarTerm(ph.Product(ph.SpatialDerivedFieldVariable("init_funcs_2", order=0, location=0),
                                          ph.TestFunction("init_funcs_2", order=1, location=0)), -a2)
            s4 = ph.ScalarTerm(ph.Product(ph.Input(u), ph.TestFunction("init_funcs_2", order=1, location=l)), a2)

            # derive state-space system
            rad_pde = sim.WeakFormulation([int1, int2, int3, int4, s1, s2, s3, s4])
            cf = sim.parse_weak_formulation(rad_pde)
            ss = cf.convert_to_state_space()

            # simulate system
            t, q = sim.simulate_state_space(ss, np.zeros(ini_funcs_2.shape), dt)

            return t, q

        def test_dr():
            # trajectory
            bound_cond_type = 'dirichlet'
            actuation_type = 'robin'
            u = tr.RadTrajectory(l, T, param, bound_cond_type, actuation_type)
            # integral terms
            int1 = ph.IntegralTerm(ph.Product(ph.TemporalDerivedFieldVariable("init_funcs_1", order=1),
                                              ph.TestFunction("init_funcs_1", order=0)), dz.bounds)
            int2 = ph.IntegralTerm(ph.Product(ph.SpatialDerivedFieldVariable("init_funcs_1", order=1),
                                              ph.TestFunction("init_funcs_1", order=1)), dz.bounds, a2)
            int3 = ph.IntegralTerm(ph.Product(ph.SpatialDerivedFieldVariable("init_funcs_1", order=0),
                                              ph.TestFunction("init_funcs_1", order=1)), dz.bounds, a1)
            int4 = ph.IntegralTerm(ph.Product(ph.SpatialDerivedFieldVariable("init_funcs_1", order=0),
                                              ph.TestFunction("init_funcs_1", order=0)), dz.bounds, -a0)
            # scalar terms from int 2
            s1 = ph.ScalarTerm(ph.Product(ph.SpatialDerivedFieldVariable("init_funcs_1", order=0, location=l),
                                          ph.TestFunction("init_funcs_1", order=0, location=l)), -a1)
            s2 = ph.ScalarTerm(ph.Product(ph.SpatialDerivedFieldVariable("init_funcs_1", order=0, location=l),
                                          ph.TestFunction("init_funcs_1", order=0, location=l)), a2 * beta)
            s3 = ph.ScalarTerm(ph.Product(ph.SpatialDerivedFieldVariable("init_funcs_1", order=1, location=0),
                                          ph.TestFunction("init_funcs_1", order=0, location=0)), a2)
            s4 = ph.ScalarTerm(ph.Product(ph.Input(u), ph.TestFunction("init_funcs_1", order=0, location=l)), -a2)
            # derive state-space system
            rad_pde = sim.WeakFormulation([int1, int2, int3, int4, s1, s2, s3, s4])
            cf = sim.parse_weak_formulation(rad_pde)
            ss = cf.convert_to_state_space()

            # simulate system
            t, q = sim.simulate_state_space(ss, np.zeros(ini_funcs_1.shape), dt)

            # check if (x'(0,t_end) - 1.) < 0.1
            self.assertLess(np.abs(ini_funcs_1[0].derive(1)(sys.float_info.min) * (q[-1, 0] - q[-1, 1])) - 1, 0.1)
            return t, q

        def test_rr():
            # trajectory
            bound_cond_type = 'robin'
            actuation_type = 'robin'
            u = tr.RadTrajectory(l, T, param, bound_cond_type, actuation_type)
            # derive state-space system
            rad_pde = ut.get_parabolic_robin_weak_form("init_funcs_1", "init_funcs_1", u, param, dz.bounds)
            cf = sim.parse_weak_formulation(rad_pde)
            ss = cf.convert_to_state_space()

            # simulate system
            t, q = sim.simulate_state_space(ss, np.zeros(ini_funcs_1.shape), dt)

            # check if (x(0,t_end) - 1.) < 0.1
            self.assertLess(np.abs(ini_funcs_1[0].derive(0)(0) * q[-1, 0]) - 1, 0.1)
            return t, q

        # check if simulation interface call tr.ConstantTrajectory properly
        def test_rr_const_traj():
            # const trajectory simulation call test
            u = tr.ConstantTrajectory(1)
            # derive state-space system
            rad_pde = ut.get_parabolic_robin_weak_form("init_funcs_1", "init_funcs_1", u, param, dz.bounds)
            cf = sim.parse_weak_formulation(rad_pde)
            ss = cf.convert_to_state_space()

            # simulate system
            t, q = sim.simulate_state_space(ss, np.zeros(ini_funcs_1.shape), dt)
            return t, q

        t, q = test_dr()
        _, _ = test_rr()
        _, _ = test_rr_const_traj()
        # TODO: fit LagrangeSecondOrder to test_dd and test_rd
        # t, q = test_dd()
        # t, q = test_rd()
>>>>>>> b7ee909d

        # display results
        if show_plots:
            eval_d = sim.evaluate_approximation("init_funcs_1", q, t, self.dz, spat_order=1)
            win1 = vis.PgAnimatedPlot([eval_d], title="Test")
            win2 = vis.PgSurfacePlot(eval_d)
            app.exec_()

        # TODO add Test here

    @unittest.skip  # needs border homogenization to work
    def test_dd(self):
        # TODO adopt this test case
        # trajectory
        bound_cond_type = 'robin'
        actuation_type = 'dirichlet'
        u = tr.RadTrajectory(self.l, self.T, self.param, bound_cond_type, actuation_type)

        # integral terms
        int1 = ph.IntegralTerm(ph.Product(ph.TemporalDerivedFieldVariable("init_funcs_2", order=1),
                                          ph.TestFunction("init_funcs_2", order=0)), self.dz.bounds)
        int2 = ph.IntegralTerm(ph.Product(ph.SpatialDerivedFieldVariable("init_funcs_2", order=0),
                                          ph.TestFunction("init_funcs_2", order=2)), self.dz.bounds, -self.a2)
        int3 = ph.IntegralTerm(ph.Product(ph.SpatialDerivedFieldVariable("init_funcs_2", order=1),
                                          ph.TestFunction("init_funcs_2", order=0)), self.dz.bounds, -self.a1)
        int4 = ph.IntegralTerm(ph.Product(ph.SpatialDerivedFieldVariable("init_funcs_2", order=0),
                                          ph.TestFunction("init_funcs_2", order=0)), self.dz.bounds, -self.a0)
        # scalar terms from int 2
        s1 = ph.ScalarTerm(ph.Product(ph.SpatialDerivedFieldVariable("init_funcs_2", order=1, location=self.l),
                                      ph.TestFunction("init_funcs_2", order=0, location=self.l)), -self.a2)
        s2 = ph.ScalarTerm(ph.Product(ph.SpatialDerivedFieldVariable("init_funcs_2", order=0, location=0),
                                      ph.TestFunction("init_funcs_2", order=0, location=0)), self.a2 * self.alpha)
        s3 = ph.ScalarTerm(ph.Product(ph.SpatialDerivedFieldVariable("init_funcs_2", order=0, location=0),
                                      ph.TestFunction("init_funcs_2", order=1, location=0)), -self.a2)
        s4 = ph.ScalarTerm(ph.Product(ph.Input(u),
                                      ph.TestFunction("init_funcs_2", order=1, location=self.l)), self.a2)

        # derive state-space system
        rad_pde = sim.WeakFormulation([int1, int2, int3, int4, s1, s2, s3, s4])
        cf = sim.parse_weak_formulation(rad_pde)
        ss = cf.convert_to_state_space()

        # simulate system
        t, q = sim.simulate_state_space(ss, np.zeros(self.ini_funcs_2.shape), self.dt)
        # TODO add test here

    def test_dr(self):
        # trajectory
        bound_cond_type = 'dirichlet'
        actuation_type = 'robin'
        u = tr.RadTrajectory(self.l, self.T, self.param, bound_cond_type, actuation_type)
        # integral terms
        int1 = ph.IntegralTerm(ph.Product(ph.TemporalDerivedFieldVariable("init_funcs_1", order=1),
                                          ph.TestFunction("init_funcs_1", order=0)), self.dz.bounds)
        int2 = ph.IntegralTerm(ph.Product(ph.SpatialDerivedFieldVariable("init_funcs_1", order=1),
                                          ph.TestFunction("init_funcs_1", order=1)), self.dz.bounds, self.a2)
        int3 = ph.IntegralTerm(ph.Product(ph.SpatialDerivedFieldVariable("init_funcs_1", order=0),
                                          ph.TestFunction("init_funcs_1", order=1)), self.dz.bounds, self.a1)
        int4 = ph.IntegralTerm(ph.Product(ph.SpatialDerivedFieldVariable("init_funcs_1", order=0),
                                          ph.TestFunction("init_funcs_1", order=0)), self.dz.bounds, -self.a0)
        # scalar terms from int 2
        s1 = ph.ScalarTerm(ph.Product(ph.SpatialDerivedFieldVariable("init_funcs_1", order=0, location=self.l),
                                      ph.TestFunction("init_funcs_1", order=0, location=self.l)), -self.a1)
        s2 = ph.ScalarTerm(ph.Product(ph.SpatialDerivedFieldVariable("init_funcs_1", order=0, location=self.l),
                                      ph.TestFunction("init_funcs_1", order=0, location=self.l)), self.a2 * self.beta)
        s3 = ph.ScalarTerm(ph.Product(ph.SpatialDerivedFieldVariable("init_funcs_1", order=1, location=0),
                                      ph.TestFunction("init_funcs_1", order=0, location=0)), self.a2)
        s4 = ph.ScalarTerm(ph.Product(ph.Input(u),
                                      ph.TestFunction("init_funcs_1", order=0, location=self.l)), -self.a2)
        # derive state-space system
        rad_pde = sim.WeakFormulation([int1, int2, int3, int4, s1, s2, s3, s4])
        cf = sim.parse_weak_formulation(rad_pde)
        ss = cf.convert_to_state_space()

        # simulate system
        t, q = sim.simulate_state_space(ss, np.zeros(self.ini_funcs_1.shape), self.dt)

        # check if (x'(0,t_end) - 1.) < 0.1
        self.assertLess(np.abs(self.ini_funcs_1[0].derive(1)(sys.float_info.min) * (q[-1, 0] - q[-1, 1])) - 1, 0.1)
        return

    def test_rr(self):
        # trajectory
        bound_cond_type = 'robin'
        actuation_type = 'robin'
        u = tr.RadTrajectory(self.l, self.T, self.param, bound_cond_type, actuation_type)
        # derive state-space system
        rad_pde = ut.get_parabolic_robin_weak_form("init_funcs_1", "init_funcs_1", u, self.param, self.dz.bounds)
        cf = sim.parse_weak_formulation(rad_pde)
        ss = cf.convert_to_state_space()

        # simulate system
        t, q = sim.simulate_state_space(ss, np.zeros(self.ini_funcs_1.shape), self.dt)

        # check if (x(0,t_end) - 1.) < 0.1
        self.assertLess(np.abs(self.ini_funcs_1[0].derive(0)(0) * q[-1, 0]) - 1, 0.1)
        return

    def test_rr_const_traj(self):
        """ check if simulation interface call tr.ConstantTrajectory properly """

        # const trajectory simulation call test
        u = tr.ConstantTrajectory(1)
        # derive state-space system
        rad_pde = ut.get_parabolic_robin_weak_form("init_funcs_1", "init_funcs_1", u, self.param, self.dz.bounds)
        cf = sim.parse_weak_formulation(rad_pde)
        ss = cf.convert_to_state_space()

        # simulate system
        t, q = sim.simulate_state_space(ss, np.zeros(self.ini_funcs_1.shape), self.dt)
        # TODO add a Test here
        return

    def tearDown(self):
        deregister_base("init_funcs_1")
        deregister_base("init_funcs_2")


class RadDirichletModalVsWeakFormulationTest(unittest.TestCase):
    """
    """

    def setUp(self):
        pass

    def test_it(self):
        actuation_type = 'dirichlet'
        bound_cond_type = 'dirichlet'
        param = [1., -2., -1., None, None]
        adjoint_param = ef.SecondOrderEigenfunction.get_adjoint_problem(param)
        a2, a1, a0, _, _ = param

        l = 1.
        spatial_disc = 10
        dz = sim.Domain(bounds=(0, l), num=spatial_disc)

        T = 1.
        temporal_disc = 1e2
        dt = sim.Domain(bounds=(0, T), num=temporal_disc)

        norm_fak = np.ones(spatial_disc) * np.sqrt(2)
        eig_values, eig_funcs =  ef.SecondOrderDirichletEigenfunction.solve_evp_hint(param, l, scale=norm_fak)
        register_base("eig_funcs", eig_funcs, overwrite=True)
        _, adjoint_eig_funcs = ef.SecondOrderDirichletEigenfunction.solve_evp_hint(adjoint_param, l, scale=norm_fak)
        register_base("adjoint_eig_funcs", adjoint_eig_funcs, overwrite=True)

        # derive initial field variable x(z,0) and weights
        start_state = cr.Function(lambda z: 0., domain=(0, l))
        initial_weights = cr.project_on_base(start_state, adjoint_eig_funcs)

        # init trajectory
        u = tr.RadTrajectory(l, T, param, bound_cond_type, actuation_type)

        # determine (A,B) with weak-formulation (pyinduct)

        # derive sate-space system
        rad_pde = ut.get_parabolic_dirichlet_weak_form("eig_funcs", "adjoint_eig_funcs", u, param, dz.bounds)
        cf = sim.parse_weak_formulation(rad_pde)
        ss_weak = cf.convert_to_state_space()

        # determine (A,B) with modal-transfomation
        A = np.diag(eig_values)
        B = -a2 * np.array([adjoint_eig_funcs[i].derive()(l) for i in range(spatial_disc)])
        ss_modal = sim.StateSpace("eig_funcs", A, B, input_handle=u)

        deregister_base("eig_funcs")
        deregister_base("adjoint_eig_funcs")

        # TODO: resolve the big tolerance (rtol=3e-01) between ss_modal.A and ss_weak.A
        # check if ss_modal.(A,B) is close to ss_weak.(A,B)
        self.assertTrue(
            np.allclose(np.sort(np.linalg.eigvals(ss_weak.A[1])), np.sort(np.linalg.eigvals(ss_modal.A[1])), rtol=3e-1,
                        atol=0.))
        self.assertTrue(np.allclose(np.array([i[0] for i in ss_weak.B[1]]), ss_modal.B[1]))

        # display results
        if show_plots:
            t, q = sim.simulate_state_space(ss_modal, initial_weights, dt)
            eval_d = sim.evaluate_approximation("eig_funcs", q, t, dz, spat_order=1)
            win2 = vis.PgSurfacePlot(eval_d)
            app.exec_()


class RadRobinModalVsWeakFormulationTest(unittest.TestCase):
    """
    """

    def setUp(self):
        pass

    def test_it(self):
        actuation_type = 'robin'
        bound_cond_type = 'robin'
        param = [2., 1.5, -3., -1., -.5]
        adjoint_param = ef.SecondOrderEigenfunction.get_adjoint_problem(param)
        a2, a1, a0, alpha, beta = param

        l = 1.
        spatial_disc = 10
        dz = sim.Domain(bounds=(0, l), num=spatial_disc)

        T = 1.
        temporal_disc = 1e2
        dt = sim.Domain(bounds=(0, T), num=temporal_disc)
        n = 10

        eig_val, init_eig_funcs = ef.SecondOrderRobinEigenfunction.solve_evp_hint(param, l, n=n)
        _, init_adjoint_eig_funcs = ef.SecondOrderRobinEigenfunction.solve_evp_hint(adjoint_param, l, n=n)

        # normalize eigenfunctions and adjoint eigenfunctions
        eig_funcs, adjoint_eig_funcs = cr.normalize_base(init_eig_funcs, init_adjoint_eig_funcs)

        # register eigenfunctions
        register_base("eig_funcs", eig_funcs, overwrite=True)
        register_base("adjoint_eig_funcs", adjoint_eig_funcs, overwrite=True)

        # derive initial field variable x(z,0) and weights
        start_state = cr.Function(lambda z: 0., domain=(0, l))
        initial_weights = cr.project_on_base(start_state, adjoint_eig_funcs)

        # init trajectory
        u = tr.RadTrajectory(l, T, param, bound_cond_type, actuation_type)

        # determine (A,B) with weak-formulation (pyinduct)
        rad_pde = ut.get_parabolic_robin_weak_form("eig_funcs", "adjoint_eig_funcs", u, param, dz.bounds)
        cf = sim.parse_weak_formulation(rad_pde)
        ss_weak = cf.convert_to_state_space()

        # determine (A,B) with modal-transfomation
        A = np.diag(np.real_if_close(eig_val))
        B = a2 * np.array([adjoint_eig_funcs[i](l) for i in range(len(eig_val))])
        ss_modal = sim.StateSpace("eig_funcs", A, B, input_handle=u)

        deregister_base("eig_funcs")
        deregister_base("adjoint_eig_funcs")

        # check if ss_modal.(A,B) is close to ss_weak.(A,B)
        self.assertTrue(
            np.allclose(np.sort(np.linalg.eigvals(ss_weak.A[1])), np.sort(np.linalg.eigvals(ss_modal.A[1])), rtol=1e-05,
                        atol=0.))
        self.assertTrue(np.allclose(np.array([i[0] for i in ss_weak.B[1]]), ss_modal.B[1]))

        # display results
        if show_plots:
            t, q = sim.simulate_state_space(ss_modal, initial_weights, dt)
            eval_d = sim.evaluate_approximation("eig_funcs", q, t, dz, spat_order=1)
            win1 = vis.PgAnimatedPlot([eval_d], title="Test")
            win2 = vis.PgSurfacePlot(eval_d)
            app.exec_()<|MERGE_RESOLUTION|>--- conflicted
+++ resolved
@@ -657,15 +657,10 @@
         self.dt = sim.Domain(bounds=(0, self.T), num=temporal_disc)
 
         # create test functions
-<<<<<<< HEAD
-        self.nodes_1, self.ini_funcs_1 = sf.cure_interval(sf.LagrangeFirstOrder,
-                                                          self.dz.bounds,
-                                                          node_count=spatial_disc)
-        register_base("init_funcs_1", self.ini_funcs_1, overwrite=True)
-        self.nodes_2, self.ini_funcs_2 = sf.cure_interval(sf.LagrangeSecondOrder,
-                                                          self.dz.bounds,
-                                                          node_count=spatial_disc)
-        register_base("init_funcs_2", self.ini_funcs_2, overwrite=True)
+        nodes_1, ini_funcs_1 = sf.cure_interval(sf.LagrangeFirstOrder, dz.bounds, node_count=spatial_disc)
+        register_base("init_funcs_1", ini_funcs_1, overwrite=True)
+        nodes_2, ini_funcs_2 = sf.cure_interval(sf.LagrangeSecondOrder, dz.bounds, node_count=spatial_disc)
+        register_base("init_funcs_2", ini_funcs_2, overwrite=True)
 
     @unittest.skip  # needs border homogenization to work
     def test_dd(self):
@@ -682,33 +677,23 @@
 
         # simulate system
         t, q = sim.simulate_state_space(ss, np.zeros(self.ini_funcs_2.shape), self.dt)
-=======
-        nodes_1, ini_funcs_1 = sf.cure_interval(sf.LagrangeFirstOrder, dz.bounds, node_count=spatial_disc)
-        register_base("init_funcs_1", ini_funcs_1, overwrite=True)
-        nodes_2, ini_funcs_2 = sf.cure_interval(sf.LagrangeSecondOrder, dz.bounds, node_count=spatial_disc)
-        register_base("init_funcs_2", ini_funcs_2, overwrite=True)
-
-        def test_dd():
-            # trajectory
-            bound_cond_type = 'dirichlet'
-            actuation_type = 'dirichlet'
-            u = tr.RadTrajectory(l, T, param, bound_cond_type, actuation_type)
-
-            # derive state-space system
-            rad_pde = ut.get_parabolic_dirichlet_weak_form("init_funcs_2", "init_funcs_2", u, param, dz.bounds)
-            cf = sim.parse_weak_formulation(rad_pde)
-            ss = cf.convert_to_state_space()
-
-            # simulate system
-            t, q = sim.simulate_state_space(ss, np.zeros(ini_funcs_2.shape), dt)
-
-            return t, q
-
-        def test_rd():
-            # trajectory
-            bound_cond_type = 'robin'
-            actuation_type = 'dirichlet'
-            u = tr.RadTrajectory(l, T, param, bound_cond_type, actuation_type)
+
+        # display results
+        if show_plots:
+            eval_d = sim.evaluate_approximation("init_funcs_1", q, t, self.dz, spat_order=1)
+            win1 = vis.PgAnimatedPlot([eval_d], title="Test")
+            win2 = vis.PgSurfacePlot(eval_d)
+            app.exec_()
+
+        # TODO add Test here
+
+    @unittest.skip  # needs border homogenization to work
+    def test_dd(self):
+        # TODO adopt this test case
+        # trajectory
+        bound_cond_type = 'robin'
+        actuation_type = 'dirichlet'
+        u = tr.RadTrajectory(self.l, self.T, self.param, bound_cond_type, actuation_type)
 
             # integral terms
             int1 = ph.IntegralTerm(ph.Product(ph.TemporalDerivedFieldVariable("init_funcs_2", order=1),
@@ -728,13 +713,14 @@
                                           ph.TestFunction("init_funcs_2", order=1, location=0)), -a2)
             s4 = ph.ScalarTerm(ph.Product(ph.Input(u), ph.TestFunction("init_funcs_2", order=1, location=l)), a2)
 
-            # derive state-space system
-            rad_pde = sim.WeakFormulation([int1, int2, int3, int4, s1, s2, s3, s4])
-            cf = sim.parse_weak_formulation(rad_pde)
-            ss = cf.convert_to_state_space()
-
-            # simulate system
-            t, q = sim.simulate_state_space(ss, np.zeros(ini_funcs_2.shape), dt)
+        # derive state-space system
+        rad_pde = sim.WeakFormulation([int1, int2, int3, int4, s1, s2, s3, s4])
+        cf = sim.parse_weak_formulation(rad_pde)
+        ss = cf.convert_to_state_space()
+
+        # simulate system
+        t, q = sim.simulate_state_space(ss, np.zeros(self.ini_funcs_2.shape), self.dt)
+        # TODO add test here
 
             return t, q
 
@@ -765,124 +751,6 @@
             cf = sim.parse_weak_formulation(rad_pde)
             ss = cf.convert_to_state_space()
 
-            # simulate system
-            t, q = sim.simulate_state_space(ss, np.zeros(ini_funcs_1.shape), dt)
-
-            # check if (x'(0,t_end) - 1.) < 0.1
-            self.assertLess(np.abs(ini_funcs_1[0].derive(1)(sys.float_info.min) * (q[-1, 0] - q[-1, 1])) - 1, 0.1)
-            return t, q
-
-        def test_rr():
-            # trajectory
-            bound_cond_type = 'robin'
-            actuation_type = 'robin'
-            u = tr.RadTrajectory(l, T, param, bound_cond_type, actuation_type)
-            # derive state-space system
-            rad_pde = ut.get_parabolic_robin_weak_form("init_funcs_1", "init_funcs_1", u, param, dz.bounds)
-            cf = sim.parse_weak_formulation(rad_pde)
-            ss = cf.convert_to_state_space()
-
-            # simulate system
-            t, q = sim.simulate_state_space(ss, np.zeros(ini_funcs_1.shape), dt)
-
-            # check if (x(0,t_end) - 1.) < 0.1
-            self.assertLess(np.abs(ini_funcs_1[0].derive(0)(0) * q[-1, 0]) - 1, 0.1)
-            return t, q
-
-        # check if simulation interface call tr.ConstantTrajectory properly
-        def test_rr_const_traj():
-            # const trajectory simulation call test
-            u = tr.ConstantTrajectory(1)
-            # derive state-space system
-            rad_pde = ut.get_parabolic_robin_weak_form("init_funcs_1", "init_funcs_1", u, param, dz.bounds)
-            cf = sim.parse_weak_formulation(rad_pde)
-            ss = cf.convert_to_state_space()
-
-            # simulate system
-            t, q = sim.simulate_state_space(ss, np.zeros(ini_funcs_1.shape), dt)
-            return t, q
-
-        t, q = test_dr()
-        _, _ = test_rr()
-        _, _ = test_rr_const_traj()
-        # TODO: fit LagrangeSecondOrder to test_dd and test_rd
-        # t, q = test_dd()
-        # t, q = test_rd()
->>>>>>> b7ee909d
-
-        # display results
-        if show_plots:
-            eval_d = sim.evaluate_approximation("init_funcs_1", q, t, self.dz, spat_order=1)
-            win1 = vis.PgAnimatedPlot([eval_d], title="Test")
-            win2 = vis.PgSurfacePlot(eval_d)
-            app.exec_()
-
-        # TODO add Test here
-
-    @unittest.skip  # needs border homogenization to work
-    def test_dd(self):
-        # TODO adopt this test case
-        # trajectory
-        bound_cond_type = 'robin'
-        actuation_type = 'dirichlet'
-        u = tr.RadTrajectory(self.l, self.T, self.param, bound_cond_type, actuation_type)
-
-        # integral terms
-        int1 = ph.IntegralTerm(ph.Product(ph.TemporalDerivedFieldVariable("init_funcs_2", order=1),
-                                          ph.TestFunction("init_funcs_2", order=0)), self.dz.bounds)
-        int2 = ph.IntegralTerm(ph.Product(ph.SpatialDerivedFieldVariable("init_funcs_2", order=0),
-                                          ph.TestFunction("init_funcs_2", order=2)), self.dz.bounds, -self.a2)
-        int3 = ph.IntegralTerm(ph.Product(ph.SpatialDerivedFieldVariable("init_funcs_2", order=1),
-                                          ph.TestFunction("init_funcs_2", order=0)), self.dz.bounds, -self.a1)
-        int4 = ph.IntegralTerm(ph.Product(ph.SpatialDerivedFieldVariable("init_funcs_2", order=0),
-                                          ph.TestFunction("init_funcs_2", order=0)), self.dz.bounds, -self.a0)
-        # scalar terms from int 2
-        s1 = ph.ScalarTerm(ph.Product(ph.SpatialDerivedFieldVariable("init_funcs_2", order=1, location=self.l),
-                                      ph.TestFunction("init_funcs_2", order=0, location=self.l)), -self.a2)
-        s2 = ph.ScalarTerm(ph.Product(ph.SpatialDerivedFieldVariable("init_funcs_2", order=0, location=0),
-                                      ph.TestFunction("init_funcs_2", order=0, location=0)), self.a2 * self.alpha)
-        s3 = ph.ScalarTerm(ph.Product(ph.SpatialDerivedFieldVariable("init_funcs_2", order=0, location=0),
-                                      ph.TestFunction("init_funcs_2", order=1, location=0)), -self.a2)
-        s4 = ph.ScalarTerm(ph.Product(ph.Input(u),
-                                      ph.TestFunction("init_funcs_2", order=1, location=self.l)), self.a2)
-
-        # derive state-space system
-        rad_pde = sim.WeakFormulation([int1, int2, int3, int4, s1, s2, s3, s4])
-        cf = sim.parse_weak_formulation(rad_pde)
-        ss = cf.convert_to_state_space()
-
-        # simulate system
-        t, q = sim.simulate_state_space(ss, np.zeros(self.ini_funcs_2.shape), self.dt)
-        # TODO add test here
-
-    def test_dr(self):
-        # trajectory
-        bound_cond_type = 'dirichlet'
-        actuation_type = 'robin'
-        u = tr.RadTrajectory(self.l, self.T, self.param, bound_cond_type, actuation_type)
-        # integral terms
-        int1 = ph.IntegralTerm(ph.Product(ph.TemporalDerivedFieldVariable("init_funcs_1", order=1),
-                                          ph.TestFunction("init_funcs_1", order=0)), self.dz.bounds)
-        int2 = ph.IntegralTerm(ph.Product(ph.SpatialDerivedFieldVariable("init_funcs_1", order=1),
-                                          ph.TestFunction("init_funcs_1", order=1)), self.dz.bounds, self.a2)
-        int3 = ph.IntegralTerm(ph.Product(ph.SpatialDerivedFieldVariable("init_funcs_1", order=0),
-                                          ph.TestFunction("init_funcs_1", order=1)), self.dz.bounds, self.a1)
-        int4 = ph.IntegralTerm(ph.Product(ph.SpatialDerivedFieldVariable("init_funcs_1", order=0),
-                                          ph.TestFunction("init_funcs_1", order=0)), self.dz.bounds, -self.a0)
-        # scalar terms from int 2
-        s1 = ph.ScalarTerm(ph.Product(ph.SpatialDerivedFieldVariable("init_funcs_1", order=0, location=self.l),
-                                      ph.TestFunction("init_funcs_1", order=0, location=self.l)), -self.a1)
-        s2 = ph.ScalarTerm(ph.Product(ph.SpatialDerivedFieldVariable("init_funcs_1", order=0, location=self.l),
-                                      ph.TestFunction("init_funcs_1", order=0, location=self.l)), self.a2 * self.beta)
-        s3 = ph.ScalarTerm(ph.Product(ph.SpatialDerivedFieldVariable("init_funcs_1", order=1, location=0),
-                                      ph.TestFunction("init_funcs_1", order=0, location=0)), self.a2)
-        s4 = ph.ScalarTerm(ph.Product(ph.Input(u),
-                                      ph.TestFunction("init_funcs_1", order=0, location=self.l)), -self.a2)
-        # derive state-space system
-        rad_pde = sim.WeakFormulation([int1, int2, int3, int4, s1, s2, s3, s4])
-        cf = sim.parse_weak_formulation(rad_pde)
-        ss = cf.convert_to_state_space()
-
         # simulate system
         t, q = sim.simulate_state_space(ss, np.zeros(self.ini_funcs_1.shape), self.dt)
 
