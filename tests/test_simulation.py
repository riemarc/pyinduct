import os
import sys
import unittest

import numpy as np
from pickle import dump

import pyinduct as pi
import pyinduct.simulation as sim
import pyinduct.parabolic as parabolic
import pyinduct.hyperbolic.feedforward as hff

if any([arg in {'discover', 'setup.py', 'test'} for arg in sys.argv]):
    show_plots = False
else:
    show_plots = True
    # show_plots = False

if show_plots:
    import pyqtgraph as pg

    app = pg.QtGui.QApplication([])
else:
    app = None


# TODO Test for Domain


class SimpleInput(sim.SimulationInput):
    """
    the simplest input we can imagine
    """
    def __init__(self):
        super().__init__("SimpleInput")

    def _calc_output(self, **kwargs):
        return 0


class MonotonousInput(sim.SimulationInput):
    """
    an input that ramps up
    """
    def __init__(self):
        super().__init__("MonotonousInput")

    def _calc_output(self, **kwargs):
        return dict(output=kwargs["time"])


class CorrectInput(sim.SimulationInput):
    """
    a diligent input
    """
    def __init__(self, limits):
        super().__init__(self)
        self.t_min = limits[0]
        self.t_max = limits[1]

    def _calc_output(self, **kwargs):
        if "time" not in kwargs:
            raise ValueError("mandatory key not found!")
        if "weights" not in kwargs:
            raise ValueError("mandatory key not found!")
        if "weight_lbl" not in kwargs:
            raise ValueError("mandatory key not found!")
        return dict(output=0)


<<<<<<< HEAD
class CorrectObserverError(sim.SimulationInput):
    """
    another diligent input
    """

    def _calc_output(self, **kwargs):
        if "sys_weights" not in kwargs:
            raise ValueError("mandatory key not found!")
        if "sys_weight_lbl" not in kwargs:
            raise ValueError("mandatory key not found!")
        if "obs_weights" not in kwargs:
            raise ValueError("mandatory key not found!")
        if "obs_weight_lbl" not in kwargs:
            raise ValueError("mandatory key not found!")
        return dict(output=0)
=======
class AlternatingInput(sim.SimulationInput):
    """
    a simple alternating input, composed of smooth transitions
    """

    def _calc_output(self, **kwargs):
        t = kwargs["time"] % 2
        if t < 1:
            res = self.tr_up(t)
        else:
            res = self.tr_down(t)

        return dict(output=res)

    def __init__(self):
        super().__init__(self)
        self.tr_up = pi.SmoothTransition(states=(0, 1), interval=(0, 1), method="poly")
        self.tr_down = pi.SmoothTransition(states=(1, 0), interval=(1, 2), method="poly")
>>>>>>> c5c84397


class SimulationInputTest(unittest.TestCase):
    def setUp(self):
        pass

    def test_abstract_funcs(self):
        # raise type error since abstract method is not implemented
        self.assertRaises(TypeError, sim.SimulationInput)

        # method implemented, should work
        u = SimpleInput()

    def test_call_arguments(self):
        a = np.eye(2, 2)
        b = np.array([[0], [1]])
        u = CorrectInput(limits=(0, 1))
        ic = np.zeros((2, 1))
        ss = sim.StateSpace({1: a}, {0: {1: b}}, input_handle=u)

        # if caller provides correct kwargs no exception should be raised
        res = sim.simulate_state_space(ss, ic, pi.Domain((0, 1), num=10))

    def test_storage(self):
        a = np.eye(2, 2)
        b = np.array([[0], [1]])
        u = MonotonousInput()
        ic = np.zeros((2, 1))
        ss = sim.StateSpace(a, b, input_handle=u)

        # run simulation to fill the internal storage
        domain = pi.Domain((0, 10), step=.1)
        res = sim.simulate_state_space(ss, ic, domain)

        # don't return any entries that aren't there
        self.assertRaises(KeyError, u.get_results, domain, "Unknown Entry")

        # default key is "output"
        ed = u.get_results(domain)
        ed_explicit = u.get_results(domain, result_key="output")
        self.assertTrue(np.array_equal(ed, ed_explicit))

        # return an np.ndarray as default
        self.assertIsInstance(ed, np.ndarray)

        # return EvalData if corresponding flag is set
        self.assertIsInstance(u.get_results(domain, as_eval_data=True), pi.EvalData)

        # TODO interpolation methods and extrapolation errors


class CanonicalFormTest(unittest.TestCase):
    def setUp(self):
        self.cf = sim.CanonicalForm()
        self.u = SimpleInput()

    def test_add_to(self):
        a = np.eye(5)
        self.cf.add_to(dict(name="E", order=0, exponent=1), a)
        self.assertTrue(np.array_equal(self.cf.matrices["E"][0][1], a))
        self.cf.add_to(dict(name="E", order=0, exponent=1), 5 * a)
        self.assertTrue(np.array_equal(self.cf.matrices["E"][0][1], 6 * a))

        b = np.eye(10)
        self.assertRaises(ValueError, self.cf.add_to, dict(name="E", order=0, exponent=1), b)
        self.cf.add_to(dict(name="E", order=2, exponent=1), b)
        self.assertTrue(np.array_equal(self.cf.matrices["E"][2][1], b))

        f = np.atleast_2d(np.array(range(5))).T
        self.assertRaises(ValueError, self.cf.add_to, dict(name="E", order=0, exponent=1), f)
        self.cf.add_to(dict(name="f"), f)
        self.assertTrue(np.array_equal(self.cf.matrices["f"], f))
        # try to add something with derivative or exponent to f: value should end up in f
        self.cf.add_to(dict(name="f"), f)
        self.assertTrue(np.array_equal(self.cf.matrices["f"], 2 * f))

        c = np.atleast_2d(np.array(range(5))).T
        # that one should be easy
        self.cf.add_to(dict(name="G", order=0, exponent=1), c, column=0)
        self.assertTrue(np.array_equal(self.cf.matrices["G"][0][1], c))

        # here G01 as to be expanded
        self.cf.add_to(dict(name="G", order=0, exponent=1), c, column=1)
        self.assertTrue(np.array_equal(self.cf.matrices["G"][0][1], np.hstack((c, c))))

        # here G01 as to be expanded again
        self.cf.add_to(dict(name="G", order=0, exponent=1), c, column=3)
        self.assertTrue(np.array_equal(self.cf.matrices["G"][0][1], np.hstack((c, c, np.zeros_like(c), c))))


class CanonicalFormsTest(unittest.TestCase):
    def setUp(self):
        nodes, base_funcs1 = sf.cure_interval(sf.LagrangeFirstOrder, (0, 1), node_count=2)
        nodes, base_funcs2 = sf.cure_interval(sf.LagrangeFirstOrder, (0, 1), node_count=3)

        def dummy_one(z):
            return 1

        register_base("scalar1", cr.Function(dummy_one), overwrite=True)
        register_base("scalar2", cr.Function(dummy_one), overwrite=True)
        register_base("field1", base_funcs1, overwrite=True)
        register_base("field2", base_funcs2, overwrite=True)

        self.scalar_var1 = ph.FieldVariable("scalar1")
        self.scalar_var2 = ph.FieldVariable("scalar2")
        self.field_var1 = ph.FieldVariable("field1")
        self.field_var2 = ph.FieldVariable("field2")
        self.test_func1 = ph.TestFunction("field1")
        self.test_func2 = ph.TestFunction("field2")

    def test_scalar_variable(self):
        weak_form1 = sim.WeakFormulation(
            [ph.IntegralTerm(ph.Product(self.scalar_var1, self.test_func2), limits=(0, 1))])
        weak_form2 = sim.WeakFormulation([ph.ScalarTerm(self.field_var2(1))])
        weak_form3 = sim.WeakFormulation([ph.ScalarTerm(self.field_var2(0.75))])
        weak_form4 = sim.WeakFormulation([ph.ScalarTerm(self.scalar_var1(1))])

        cfs1 = sim.parse_weak_formulation(weak_form1)
        cfs2 = sim.parse_weak_formulation(weak_form2)
        cfs3 = sim.parse_weak_formulation(weak_form3)
        cfs4 = sim.parse_weak_formulation(weak_form4)

        self.assertTrue(np.allclose(cfs1.get_terms()["E"][0][1], np.matrix([.25, .5, .25]).T))
        self.assertTrue(np.allclose(cfs2.get_terms()["E"][0][1], np.matrix([0, 0, 1])))
        self.assertTrue(np.allclose(cfs3.get_terms()["E"][0][1], np.matrix([0, .5, .5])))
        self.assertTrue(np.allclose(cfs4.get_terms()["E"][0][1], np.matrix([1])))

    def test_parser(self):
        weak_form0 = sim.WeakFormulation(
            [ph.IntegralTerm(ph.Product(self.field_var1, self.test_func1), limits=(0, 1))]
        )
        weak_form1 = sim.WeakFormulation(
            [
                ph.IntegralTerm(ph.Product(self.field_var1.derive(temp_order=1), self.test_func1), limits=(0, 1)),
                ph.IntegralTerm(ph.Product(self.field_var2, self.test_func1), limits=(0, 1)),
            ],
            dynamic_weights="field1"
        )
        weak_form2 = sim.WeakFormulation(
            [
                ph.IntegralTerm(ph.Product(self.field_var1, self.test_func2), limits=(0, 1)),
                ph.IntegralTerm(ph.Product(self.field_var2.derive(temp_order=1), self.test_func2), limits=(0, 1)),
            ],
            dynamic_weights="field2"
        )

        cf0 = sim.parse_weak_formulation(weak_form0)
        cfs1 = sim.parse_weak_formulation(weak_form1)
        cfs2 = sim.parse_weak_formulation(weak_form2)

        self.assertIsInstance(cf0, sim.CanonicalForm)
        self.assertIsInstance(cfs1, sim.CanonicalForms)
        self.assertIsInstance(cfs2, sim.CanonicalForms)

        matrix1 = np.array([[1 / 3, 1 / 6], [1 / 6, 1 / 3]])
        matrix2 = np.matrix([[0.20833333, 0.25, 0.04166667], [0.04166667, 0.25, 0.20833333]])
        matrix3 = np.array([[1 / 6, 1 / 12, 0], [1 / 12, 1 / 3, 1 / 12], [0, 1 / 12, 1 / 6]])
        matrix4 = np.matrix([[0.20833333, 0.04166667], [0.25, 0.25], [0.04166667, 0.20833333]])

        self.assertTrue(np.allclose(cf0.get_terms()["E"][0][1], matrix1))
        self.assertTrue(np.allclose(cfs1.dynamic_form.get_terms()["E"][1][1], matrix1))
        self.assertTrue(np.allclose(cfs1.static_forms["field2"].get_terms()["E"][0][1], matrix2))
        self.assertTrue(np.allclose(cfs2.dynamic_form.get_terms()["E"][1][1], matrix3))
        self.assertTrue(np.allclose(cfs2.static_forms["field1"].get_terms()["E"][0][1], matrix4))

    def test_convert_2_ss(self):
        u1 = tr.ConstantTrajectory(1)
        u2 = tr.ConstantTrajectory(1)

        u1_wf = sim.WeakFormulation(
            [
                ph.ScalarTerm(self.scalar_var1.derive(temp_order=2)(0)),
                ph.ScalarTerm(self.scalar_var2.derive(temp_order=0)(0)),
                ph.ScalarTerm(ph.Input(u2))
            ],
            dynamic_weights="scalar1"
        )
        u2_wf = sim.WeakFormulation(
            [
                ph.ScalarTerm(self.scalar_var2.derive(temp_order=1)(0)),
                ph.ScalarTerm(self.scalar_var1.derive(temp_order=0)(0)),
                ph.ScalarTerm(ph.Input(u1))
            ],
            dynamic_weights="scalar2"
        )
        pow_wf = sim.WeakFormulation(
            [
                ph.ScalarTerm(ph.FieldVariable("scalar2", location=1, exponent=2)),
                ph.ScalarTerm(self.scalar_var1.derive(temp_order=1)(0)),
                ph.ScalarTerm(ph.Input(u1))
            ],
            dynamic_weights="scalar1"
        )

        u1_cfs, u2_cfs, pow_cfs = [sim.parse_weak_formulation(wf) for wf in [u1_wf, u2_wf, pow_wf]]

        bad_wf11 = sim.WeakFormulation(
            [
                ph.ScalarTerm(self.scalar_var2.derive(temp_order=2)(0)),
            ],
            dynamic_weights="scalar1"
        )
        bad_wf12 = sim.WeakFormulation(
            [
                ph.ScalarTerm(self.scalar_var1.derive(temp_order=1)(0)),
                ph.ScalarTerm(self.scalar_var2.derive(temp_order=2)(0)),
            ],
            dynamic_weights="scalar1"
        )
        bad_wf13 = sim.WeakFormulation(
            [
                ph.ScalarTerm(self.scalar_var1.derive(temp_order=1)(0)),
                ph.ScalarTerm(ph.FieldVariable("scalar2", location=0, exponent=2)),
            ],
            dynamic_weights="scalar1"
        )
        bad_wf14 = sim.WeakFormulation(
            [
                ph.IntegralTerm(ph.Product(self.field_var1, self.test_func1), limits=(0, 1)),
                ph.IntegralTerm(ph.Product(self.field_var1, self.test_func2), limits=(0, 1)),
            ]
        )
        wf1 = sim.WeakFormulation(
            [
                ph.ScalarTerm(self.scalar_var1(0)),
                ph.ScalarTerm(self.scalar_var1.derive(temp_order=1)(0)),
                ph.ScalarTerm(self.scalar_var1.derive(temp_order=2)(0)),
                ph.ScalarTerm(self.scalar_var2(0)),
                ph.ScalarTerm(self.scalar_var2.derive(temp_order=1)(0)),
                ph.ScalarTerm(self.field_var1(0.25)),
                ph.ScalarTerm(self.field_var2(0.75))
            ],
            dynamic_weights="scalar1"
        )
        wf2 = sim.WeakFormulation(
            [
                ph.ScalarTerm(self.scalar_var1(0)),
                ph.ScalarTerm(self.scalar_var1.derive(temp_order=1)(0)),
                ph.ScalarTerm(self.scalar_var2(0)),
                ph.ScalarTerm(self.scalar_var2.derive(temp_order=1)(0)),
                ph.ScalarTerm(self.scalar_var2.derive(temp_order=2)(0)),
                ph.ScalarTerm(self.field_var1(0)),
                ph.ScalarTerm(self.field_var2(1)),
            ],
            dynamic_weights="scalar2"
        )
        wf3 = sim.WeakFormulation(
            [
                ph.IntegralTerm(ph.Product(self.scalar_var1, self.test_func1), limits=(0, 1)),
                ph.IntegralTerm(ph.Product(self.scalar_var1.derive(temp_order=1), self.test_func1), limits=(0, 1)),
                ph.IntegralTerm(ph.Product(self.scalar_var2.derive(temp_order=1), self.test_func1), limits=(0, 1)),
                ph.IntegralTerm(ph.Product(self.scalar_var1, self.test_func1), limits=(0, 1)),
                ph.IntegralTerm(ph.Product(self.field_var1, self.test_func1), limits=(0, 1)),
                ph.IntegralTerm(ph.Product(self.field_var1.derive(temp_order=1), self.test_func1), limits=(0, 1)),
                ph.IntegralTerm(ph.Product(self.field_var2, self.test_func1), limits=(0, 1)),
            ],
            dynamic_weights="field1"
        )
        wf4 = sim.WeakFormulation(
            [
                ph.IntegralTerm(ph.Product(self.field_var1, self.test_func2), limits=(0, 1)),
                ph.IntegralTerm(ph.Product(self.field_var2.derive(temp_order=1), self.test_func2), limits=(0, 1)),
            ],
            dynamic_weights="field2"
        )

        bad_cfs11, bad_cfs12, bad_cfs13, cfs1, cfs2, cfs3, cfs4 = [sim.parse_weak_formulation(wf)
                                                                   for wf in
                                                                   [bad_wf11, bad_wf12, bad_wf13, wf1, wf2, wf3, wf4]]

        with self.assertRaises(NotImplementedError):
            sim.convert_cfs_to_state_space([pow_cfs, u2_cfs])

        with self.assertRaises(ValueError):
            sim.convert_cfs_to_state_space([u1_cfs, u2_cfs])

        with self.assertRaises(TypeError):
            sim.convert_cfs_to_state_space([bad_cfs11, cfs2, cfs3, cfs4])

        with self.assertRaises(ValueError):
            sim.convert_cfs_to_state_space([bad_cfs12, cfs2, cfs3, cfs4])

        with self.assertRaises(ValueError):
            sim.convert_cfs_to_state_space([cfs1, cfs2, cfs3, cfs4, cfs1])

        with self.assertRaises(NotImplementedError):
            sim.convert_cfs_to_state_space([bad_cfs13, cfs2, cfs3, cfs4])

        with self.assertRaises(ValueError):
            bad_cfs14 = sim.parse_weak_formulation(bad_wf14)

        ss = sim.convert_cfs_to_state_space([cfs1, cfs2, cfs3, cfs4])


class ParseTest(unittest.TestCase):
    def setUp(self):
        # scalars
        self.scalars = pi.Scalars(np.vstack(list(range(3))))

        # inputs
<<<<<<< HEAD
        self.u = tr.ConstantTrajectory(1)
        self.input = ph.Input(self.u)
        self.input_squared = ph.Input(self.u, exponent=2)
=======
        self.u = np.sin
        self.input = pi.Input(self.u)
        self.input_squared = pi.Input(self.u, exponent=2)
>>>>>>> c5c84397

        # scale function
        pi.register_base("heavyside", pi.Base(pi.Function(lambda z: 0 if z < 0.5 else (0.5 if z == 0.5 else 1))))

        nodes, self.test_base = pi.cure_interval(pi.LagrangeFirstOrder, (0, 1),
                                                 node_count=3)
        pi.register_base("test_base", self.test_base, overwrite=True)

        # TestFunctions
        self.phi = pi.TestFunction("test_base")
        self.phi_at0 = self.phi(0)
        self.phi_at1 = self.phi(1)
        self.dphi = self.phi.derive(1)
        self.dphi_at1 = self.dphi(1)

        # FieldVars
        self.field_var = pi.FieldVariable("test_base")
        self.field_var_squared = pi.FieldVariable("test_base", exponent=2)

        self.odd_weight_field_var = pi.FieldVariable("test_base",
                                                     weight_label="special_weights")
        self.field_var_at1 = self.field_var(1)
        self.field_var_at1_squared = pi.FieldVariable("test_base",
                                                      location=1,
                                                      exponent=2)

        self.field_var_dz = self.field_var.derive(spat_order=1)
        self.field_var_dz_at1 = self.field_var_dz(1)

        self.field_var_ddt = self.field_var.derive(temp_order=2)
        self.field_var_ddt_at0 = self.field_var_ddt(0)
        self.field_var_ddt_at1 = self.field_var_ddt(1)

        # create all possible kinds of input variables
        self.input_term1 = pi.ScalarTerm(pi.Product(self.phi_at1, self.input))
        self.input_term1_swapped = pi.ScalarTerm(pi.Product(self.input, self.phi_at1))
        self.input_term1_squared = pi.ScalarTerm(pi.Product(self.input_squared, self.phi_at1))

        self.input_term2 = pi.ScalarTerm(pi.Product(self.dphi_at1, self.input))
        self.func_term = pi.ScalarTerm(self.phi_at1)

        self.input_term3 = pi.IntegralTerm(pi.Product(self.phi, self.input), (0, 1))
        self.input_term3_swapped = pi.IntegralTerm(pi.Product(self.input, self.phi), (0, 1))
        self.input_term3_scaled = pi.IntegralTerm(
            pi.Product(pi.Product(pi.ScalarFunction("heavyside"), self.phi), self.input), (0, 1))

        # same goes for field variables
        self.field_term_at1 = pi.ScalarTerm(self.field_var_at1)
        self.field_term_at1_squared = pi.ScalarTerm(self.field_var_at1_squared)
        self.field_term_dz_at1 = pi.ScalarTerm(self.field_var_dz_at1)
        self.field_term_ddt_at1 = pi.ScalarTerm(self.field_var_ddt_at1)

        self.field_int = pi.IntegralTerm(self.field_var, (0, 1))
        self.field_squared_int = pi.IntegralTerm(self.field_var_squared, (0, 1))
        self.field_dz_int = pi.IntegralTerm(self.field_var_dz, (0, 1))
        self.field_ddt_int = pi.IntegralTerm(self.field_var_ddt, (0, 1))

        self.prod_term_fs_at1 = pi.ScalarTerm(
            pi.Product(self.field_var_at1, self.scalars))
        self.prod_int_fs = pi.IntegralTerm(pi.Product(self.field_var, self.scalars), (0, 1))
        self.prod_int_f_f = pi.IntegralTerm(pi.Product(self.field_var, self.phi), (0, 1))
        self.prod_int_f_squared_f = pi.IntegralTerm(pi.Product(self.field_var_squared, self.phi), (0, 1))
        self.prod_int_f_f_swapped = pi.IntegralTerm(pi.Product(self.phi, self.field_var), (0, 1))

        self.prod_int_f_at1_f = pi.IntegralTerm(
            pi.Product(self.field_var_at1, self.phi), (0, 1))
        self.prod_int_f_at1_squared_f = pi.IntegralTerm(
            pi.Product(self.field_var_at1_squared, self.phi), (0, 1))

        self.prod_int_f_f_at1 = pi.IntegralTerm(
            pi.Product(self.field_var, self.phi_at1), (0, 1))
        self.prod_int_f_squared_f_at1 = pi.IntegralTerm(
            pi.Product(self.field_var_squared, self.phi_at1), (0, 1))

        self.prod_term_f_at1_f_at1 = pi.ScalarTerm(
            pi.Product(self.field_var_at1, self.phi_at1))
        self.prod_term_f_at1_squared_f_at1 = pi.ScalarTerm(
            pi.Product(self.field_var_at1_squared, self.phi_at1))

        self.prod_int_fddt_f = pi.IntegralTerm(
            pi.Product(self.field_var_ddt, self.phi), (0, 1))
        self.prod_term_fddt_at0_f_at0 = pi.ScalarTerm(
            pi.Product(self.field_var_ddt_at0, self.phi_at0))

        self.prod_term_f_at1_dphi_at1 = pi.ScalarTerm(
            pi.Product(self.field_var_at1, self.dphi_at1))

        self.temp_int = pi.IntegralTerm(pi.Product(self.field_var_ddt, self.phi), (0, 1))
        self.spat_int = pi.IntegralTerm(pi.Product(self.field_var_dz, self.dphi), (0, 1))
        self.spat_int_asymmetric = pi.IntegralTerm(
            pi.Product(self.field_var_dz, self.phi), (0, 1))

        self.alternating_weights_term = pi.IntegralTerm(self.odd_weight_field_var, (0, 1))

    def test_Input_term(self):
        terms = sim.parse_weak_formulation(
            sim.WeakFormulation(self.input_term2, name="test"), finalize=False).get_static_terms()
        self.assertTrue(np.allclose(terms["G"][0][1], np.array([[0], [-2], [2]])))

        terms = sim.parse_weak_formulation(
            sim.WeakFormulation(self.input_term1_squared, name="test"), finalize=False).get_static_terms()
        self.assertTrue(np.allclose(terms["G"][0][2], np.array([[0], [0], [1]])))

        terms = sim.parse_weak_formulation(
            sim.WeakFormulation(self.input_term3, name="test"), finalize=False).get_static_terms()
        self.assertTrue(np.allclose(terms["G"][0][1], np.array([[.25], [.5], [.25]])))

        terms = sim.parse_weak_formulation(
            sim.WeakFormulation(self.input_term3_swapped, name="test"), finalize=False).get_static_terms()
        self.assertTrue(np.allclose(terms["G"][0][1], np.array([[.25], [.5], [.25]])))

        terms = sim.parse_weak_formulation(
            sim.WeakFormulation(self.input_term3_scaled, name="test"), finalize=False).get_static_terms()
        self.assertTrue(np.allclose(terms["G"][0][1], np.array([[.0], [.25], [.25]])))

    def test_TestFunction_term(self):
        terms = sim.parse_weak_formulation(
            sim.WeakFormulation(self.func_term, name="test"), finalize=False).get_static_terms()
        self.assertTrue(np.allclose(terms["f"], np.array([[0], [0], [1]])))

    def test_FieldVariable_term(self):
        terms = sim.parse_weak_formulation(
            sim.WeakFormulation(self.field_term_at1, name="test"), finalize=False).get_dynamic_terms()["test_base"]
        self.assertTrue(np.allclose(terms["E"][0][1], np.array([[0, 0, 1], [0, 0, 1], [0, 0, 1]])))

        terms = sim.parse_weak_formulation(
            sim.WeakFormulation(self.field_term_at1_squared, name="test"), finalize=False).get_dynamic_terms()["test_base"]
        self.assertTrue(np.allclose(terms["E"][0][2], np.array([[0, 0, 1], [0, 0, 1], [0, 0, 1]])))

        terms = sim.parse_weak_formulation(
            sim.WeakFormulation(self.field_int, name="test"), finalize=False).get_dynamic_terms()["test_base"]
        self.assertTrue(np.allclose(terms["E"][0][1], np.array([[0.25, 0.5, 0.25], [0.25, 0.5, 0.25], [.25, .5, .25]])))

        terms = sim.parse_weak_formulation(
            sim.WeakFormulation(self.field_squared_int, name="test"), finalize=False).get_dynamic_terms()["test_base"]
        self.assertTrue(np.allclose(terms["E"][0][2],
                                    np.array([[1 / 6, 1 / 3, 1 / 6], [1 / 6, 1 / 3, 1 / 6], [1 / 6, 1 / 3, 1 / 6]])))

        terms = sim.parse_weak_formulation(
            sim.WeakFormulation(self.field_term_dz_at1, name="test"), finalize=False).get_dynamic_terms()["test_base"]
        self.assertTrue(np.allclose(terms["E"][0][1], np.array([[0, -2, 2], [0, -2, 2], [0, -2, 2]])))

        terms = sim.parse_weak_formulation(
            sim.WeakFormulation(self.field_dz_int, name="test"), finalize=False).get_dynamic_terms()["test_base"]
        self.assertTrue(np.allclose(terms["E"][0][1], np.array([[-1, 0, 1], [-1, 0, 1], [-1, 0, 1]])))

        terms = sim.parse_weak_formulation(
            sim.WeakFormulation(self.field_term_ddt_at1, name="test"), finalize=False).get_dynamic_terms()["test_base"]
        self.assertTrue(np.allclose(terms["E"][2][1], np.array([[0, 0, 1], [0, 0, 1], [0, 0, 1]])))

        terms = sim.parse_weak_formulation(
            sim.WeakFormulation(self.field_ddt_int, name="test"), finalize=False).get_dynamic_terms()["test_base"]
        self.assertTrue(np.allclose(terms["E"][2][1], np.array([[0.25, 0.5, 0.25], [0.25, 0.5, 0.25], [.25, .5, .25]])))

    def test_Product_term(self):
        # TODO create test functionality that will automatically check if Case is also valid for swapped arguments

        terms = sim.parse_weak_formulation(
            sim.WeakFormulation(self.prod_term_fs_at1, name="test"), finalize=False).get_dynamic_terms()["test_base"]
        self.assertTrue(np.allclose(terms["E"][0][1], np.array([[0, 0, 0], [0, 0, 1], [0, 0, 2]])))

        terms = sim.parse_weak_formulation(
            sim.WeakFormulation(self.prod_int_fs, name="test"), finalize=False).get_dynamic_terms()["test_base"]
        self.assertTrue(np.allclose(terms["E"][0][1], np.array([[0, 0, 0], [0.25, .5, .25], [.5, 1, .5]])))

        terms = sim.parse_weak_formulation(
            sim.WeakFormulation(self.prod_int_f_f, name="test"), finalize=False).get_dynamic_terms()["test_base"]
        self.assertTrue(
            np.allclose(terms["E"][0][1], np.array([[1 / 6, 1 / 12, 0], [1 / 12, 1 / 3, 1 / 12], [0, 1 / 12, 1 / 6]])))

        terms = sim.parse_weak_formulation(
            sim.WeakFormulation(self.prod_int_f_squared_f, name="test"), finalize=False).get_dynamic_terms()["test_base"]
        self.assertTrue(
            np.allclose(terms["E"][0][2], np.array([[1 / 8, 1 / 24, 0], [1 / 24, 1 / 4, 1 / 24], [0, 1 / 24, 1 / 8]])))

        terms = sim.parse_weak_formulation(
            sim.WeakFormulation(self.prod_int_f_f_swapped, name="test"), finalize=False).get_dynamic_terms()["test_base"]
        self.assertTrue(
            np.allclose(terms["E"][0][1], np.array([[1 / 6, 1 / 12, 0], [1 / 12, 1 / 3, 1 / 12], [0, 1 / 12, 1 / 6]])))

        terms = sim.parse_weak_formulation(
            sim.WeakFormulation(self.prod_int_f_at1_f, name="test"), finalize=False).get_dynamic_terms()["test_base"]
        self.assertTrue(np.allclose(terms["E"][0][1], np.array([[0, 0, 0.25], [0, 0, 0.5], [0, 0, .25]])))

        terms = sim.parse_weak_formulation(
            sim.WeakFormulation(self.prod_int_f_at1_squared_f, name="test"), finalize=False).get_dynamic_terms()["test_base"]
        self.assertTrue(np.allclose(terms["E"][0][2], np.array([[0, 0, 0.25], [0, 0, 0.5], [0, 0, .25]])))

        terms = sim.parse_weak_formulation(
            sim.WeakFormulation(self.prod_int_f_f_at1, name="test"), finalize=False).get_dynamic_terms()["test_base"]
        self.assertTrue(np.allclose(terms["E"][0][1], np.array([[0, 0, 0], [0, 0, 0], [0.25, 0.5, .25]])))

        terms = sim.parse_weak_formulation(
            sim.WeakFormulation(self.prod_int_f_squared_f_at1, name="test"), finalize=False).get_dynamic_terms()["test_base"]
        self.assertTrue(np.allclose(terms["E"][0][2], np.array([[0, 0, 0], [0, 0, 0], [1 / 6, 1 / 3, 1 / 6]])))

        terms = sim.parse_weak_formulation(
            sim.WeakFormulation(self.prod_term_f_at1_f_at1, name="test"), finalize=False).get_dynamic_terms()["test_base"]
        self.assertTrue(np.allclose(terms["E"][0][1], np.array([[0, 0, 0], [0, 0, 0], [0, 0, 1]])))

        terms = sim.parse_weak_formulation(
            sim.WeakFormulation(self.prod_term_f_at1_squared_f_at1, name="test"), finalize=False).get_dynamic_terms()["test_base"]
        self.assertTrue(np.allclose(terms["E"][0][2], np.array([[0, 0, 0], [0, 0, 0], [0, 0, 1]])))

        # more complex terms
        terms = sim.parse_weak_formulation(
            sim.WeakFormulation(self.prod_int_fddt_f, name="test"), finalize=False).get_dynamic_terms()["test_base"]
        self.assertTrue(
            np.allclose(terms["E"][2][1], np.array([[1 / 6, 1 / 12, 0], [1 / 12, 1 / 3, 1 / 12], [0, 1 / 12, 1 / 6]])))

        terms = sim.parse_weak_formulation(
            sim.WeakFormulation(self.prod_term_fddt_at0_f_at0, name="test"), finalize=False).get_dynamic_terms()["test_base"]
        self.assertTrue(np.allclose(terms["E"][2][1], np.array([[1, 0, 0], [0, 0, 0], [0, 0, 0]])))

        terms = sim.parse_weak_formulation(
            sim.WeakFormulation(self.spat_int, name="test"), finalize=False).get_dynamic_terms()["test_base"]
        self.assertTrue(np.allclose(terms["E"][0][1], np.array([[2, -2, 0], [-2, 4, -2], [0, -2, 2]])))

        terms = sim.parse_weak_formulation(
            sim.WeakFormulation(self.spat_int_asymmetric, name="test"), finalize=False).get_dynamic_terms()["test_base"]
        self.assertTrue(np.allclose(terms["E"][0][1], np.array([[-.5, .5, 0], [-.5, 0, .5], [0, -.5, .5]])))

        terms = sim.parse_weak_formulation(
            sim.WeakFormulation(self.prod_term_f_at1_dphi_at1, name="test"), finalize=False).get_dynamic_terms()["test_base"]
        self.assertTrue(np.allclose(terms["E"][0][1], np.array([[0, 0, 0], [0, 0, -2], [0, 0, 2]])))

        terms = sim.parse_weak_formulation(
            sim.WeakFormulation(self.input_term1, name="test"), finalize=False).get_static_terms()
        self.assertTrue(np.allclose(terms["G"][0][1], np.array([[0], [0], [1]])))

        terms = sim.parse_weak_formulation(
            sim.WeakFormulation(self.input_term1_swapped, name="test"), finalize=False).get_static_terms()
        self.assertTrue(np.allclose(terms["G"][0][1], np.array([[0], [0], [1]])))

    def test_alternating_weights(self):
        self.assertRaises(ValueError, sim.parse_weak_formulation,
                          sim.WeakFormulation([self.alternating_weights_term, self.field_int], name=""))

    def tearDown(self):
        pi.deregister_base("heavyside")
        pi.deregister_base("test_base")


class StateSpaceTests(unittest.TestCase):
    def setUp(self):
<<<<<<< HEAD
        self.u = CorrectInput()
        self.y = CorrectObserverError()
=======
>>>>>>> c5c84397

        # setup temp and spat domain
        self.time_domain = pi.Domain((0, 1), num=10)
        node_cnt = 3
        spat_domain = pi.Domain((0, 1), num=node_cnt)
        nodes, lag_base = pi.cure_interval(pi.LagrangeFirstOrder, spat_domain.bounds, node_count=node_cnt)
        pi.register_base("swm_base", lag_base)

        # input
        self.u = CorrectInput(limits=(0, 10))
        # self.u = CorrectInput(limits=self.time_domain.bounds)

        field_var = pi.FieldVariable("swm_base")
        field_var_ddt = field_var.derive(temp_order=2)
        field_var_dz = field_var.derive(spat_order=1)

        psi = pi.TestFunction("swm_base")
        psi_dz = psi.derive(1)

        # enter string with mass equations
        int1 = pi.IntegralTerm(pi.Product(field_var_ddt, psi),
                               spat_domain.bounds)
        s1 = pi.ScalarTerm(pi.Product(field_var_ddt(0), psi(0)))
        int2 = pi.IntegralTerm(pi.Product(field_var_dz, psi_dz),
                               spat_domain.bounds)
        s2 = pi.ScalarTerm(pi.Product(pi.Input(self.u), psi(1)), -1)

        string_eq = sim.WeakFormulation([int1, s1, int2, s2], name="swm")
        self.ce = sim.parse_weak_formulation(string_eq)
        self.ic = np.zeros((6, ))

    def test_convert_to_state_space(self):
        ss = sim.create_state_space({"test_eq": self.ce})
        self.assertEqual(ss.A[1].shape, (6, 6))
        self.assertTrue(np.allclose(ss.A[1], np.array([[0, 0, 0, 1, 0, 0],
                                                       [0, 0, 0, 0, 1, 0],
                                                       [0, 0, 0, 0, 0, 1],
                                                       [-2.25, 3, -.75, 0, 0, 0],
                                                       [7.5, -18, 10.5, 0, 0, 0],
                                                       [-3.75, 21, -17.25, 0, 0, 0]])))
        self.assertEqual(ss.B[0][1].shape, (6, 1))
        self.assertTrue(np.allclose(ss.B[0][1], np.array([[0], [0], [0], [0.125], [-1.75], [6.875]])))
        self.assertEqual(self.ce.input_function, self.u)

    def test_simulate_state_space(self):
        """
        using the diligent input this test makes sure, that the solver doesn't evaluate the provided input outside
        the given time domain
        """
        ss = sim.create_state_space({"test_eq": self.ce})
        t, q = sim.simulate_state_space(ss, self.ic, self.time_domain)

        # print(self.u._time_storage)
        # print(self.time_domain.points)
        # print(t.points)

        # check that the demanded time range has been simulated
        self.assertTrue(np.allclose(t.points, self.time_domain.points))

    def tearDown(self):
        pi.deregister_base("swm_base")

    def test_convert_to_observer(self):
        pass


class StringMassTest(unittest.TestCase):
    def setUp(self):

        z_start = 0
        z_end = 1
        z_step = 0.1
        self.dz = pi.Domain(bounds=(z_start, z_end), num=9)

        t_start = 0
        t_end = 10
        t_step = 0.01
        self.dt = pi.Domain(bounds=(t_start, t_end), step=t_step)

        self.params = pi.Parameters
        self.params.node_distance = 0.1
        self.params.m = 1.0
        self.params.order = 8
        self.params.sigma = 1
        self.params.tau = 1

        self.y_end = 10

        self.u = hff.FlatString(0, self.y_end, z_start, z_end, 0, 5, self.params)

        def x(z, t):
            """
            initial conditions for testing
            """
            return 0

        def x_dt(z, t):
            """
            initial conditions for testing
            """
            return 0

        # initial conditions
        self.ic = np.array([
            pi.Function(lambda z: x(z, 0)),  # x(z, 0)
            pi.Function(lambda z: x_dt(z, 0)),  # dx_dt(z, 0)
        ])

    def test_fem(self):
        """
        use best documented fem case to test all steps in simulation process
        """

        # enter string with mass equations
        nodes, fem_base = pi.cure_interval(pi.LagrangeSecondOrder,
                                           self.dz.bounds, node_count=11)
        pi.register_base("fem_base", fem_base)

        field_var = pi.FieldVariable("fem_base")
        field_var_ddt = field_var.derive(temp_order=2)
        field_var_dz = field_var.derive(spat_order=1)

        psi = pi.TestFunction("fem_base")
        psi_dz = psi.derive(1)

        # enter string with mass equations
        int1 = pi.IntegralTerm(pi.Product(field_var_ddt, psi),
                               self.dz.bounds,
                               scale=self.params.sigma)

        s1 = pi.ScalarTerm(pi.Product(field_var_ddt(0), psi(0)),
                           scale=self.params.m)

        int2 = pi.IntegralTerm(pi.Product(field_var_dz, psi_dz),
                               self.dz.bounds,
                               scale=self.params.sigma)

        s2 = pi.ScalarTerm(pi.Product(pi.Input(self.u), psi(1)),
                           scale=-self.params.sigma)

        # derive sate-space system
        string_pde = sim.WeakFormulation([int1, s1, int2, s2], name="fem_test")
        self.cf = sim.parse_weak_formulation(string_pde)
        ss = sim.create_state_space({"swm": self.cf})

        # generate initial conditions for weights
        q0 = np.array([pi.project_on_base(self.ic[idx], fem_base)
                       for idx in range(2)]).flatten()

        # simulate
        t, q = sim.simulate_state_space(ss, q0, self.dt)

        # calculate result data
        eval_data = []
        for der_idx in range(2):
            eval_data.append(sim.evaluate_approximation(
                "fem_base",
                q[:, der_idx*fem_base.fractions.size:(der_idx + 1)*fem_base.fractions.size],
                t, self.dz))
            eval_data[-1].name = "{0}{1}".format(self.cf.name, "_" + "".join(
                ["d" for x in range(der_idx)]) + "t" if der_idx > 0 else "")

        # display results
        if show_plots:
            win = pi.PgAnimatedPlot(eval_data[:2],
                                    title="fem approx and derivative")
            win2 = pi.PgSurfacePlot(eval_data[0])
            app.exec_()

        # test for correct transition
        self.assertAlmostEqual(eval_data[0].output_data[-1, 0],
                               self.y_end,
                               places=3)

        # save some test data for later use
        root_dir = os.getcwd()
        if root_dir.split(os.sep)[-1] == "tests":
            res_dir = os.sep.join([os.getcwd(), "resources"])
        else:
            res_dir = os.sep.join([os.getcwd(), "tests", "resources"])

        if not os.path.isdir(res_dir):
            os.makedirs(res_dir)

        file_path = os.sep.join([res_dir, "test_data.res"])
        with open(file_path, "w+b") as f:
            dump(eval_data, f)

        pi.deregister_base("fem_base")

    def test_modal(self):
        order = 8

        def char_eq(w):
            return w * (np.sin(w) + self.params.m * w * np.cos(w))

        def phi_k_factory(freq, derivative_order=0):
            def eig_func(z):
                return np.cos(freq * z) - self.params.m * freq * np.sin(freq * z)

            def eig_func_dz(z):
                return -freq * (np.sin(freq * z) + self.params.m * freq * np.cos(freq * z))

            def eig_func_ddz(z):
                return freq ** 2 * (-np.cos(freq * z) + self.params.m * freq * np.sin(freq * z))

            if derivative_order == 0:
                return eig_func
            elif derivative_order == 1:
                return eig_func_dz
            elif derivative_order == 2:
                return eig_func_ddz
            else:
                raise ValueError

        # create eigenfunctions
        eig_frequencies = pi.find_roots(char_eq,
                                        grid=np.arange(0, 1e3, 2),
                                        n_roots=order,
                                        rtol=1e-2)
        print("eigenfrequencies:")
        print(eig_frequencies)

        # create eigen function vectors
        class SWMFunctionVector(pi.ComposedFunctionVector):
            """
            String With Mass Function Vector, necessary due to manipulated scalar product
            """
            def __init__(self, function, function_at_0):
                super().__init__(function, function_at_0)

            @property
            def func(self):
                return self.members["funcs"][0]

            @property
            def scalar(self):
                return self.members["scalars"][0]

        eig_vectors = np.array([SWMFunctionVector(pi.Function(phi_k_factory(eig_frequencies[n]),
                                                              derivative_handles=[
                                                                  phi_k_factory(eig_frequencies[n], der_order)
                                                                  for der_order in range(1, 3)],
                                                              domain=self.dz.bounds,
                                                              nonzero=self.dz.bounds),
                                                  phi_k_factory(eig_frequencies[n])(0))
                                for n in range(order)])
        composed_modal_base = pi.Base(eig_vectors)

        # normalize base
        norm_comp_mod_base = pi.normalize_base(composed_modal_base)
        norm_mod_base = pi.Base(np.array([vec.func for vec in norm_comp_mod_base.fractions]))
        pi.register_base("norm_modal_base", norm_mod_base, overwrite=True)

        # debug print eigenfunctions
        if 0:
            func_vals = []
            for vec in eig_vectors:
                func_vals.append(np.vectorize(vec.func)(self.dz))

            norm_func_vals = []
            for func in norm_mod_base.fractions:
                norm_func_vals.append(np.vectorize(func)(self.dz))

            clrs = ["r", "g", "b", "c", "m", "y", "k", "w"]
            for n in range(1, order + 1, len(clrs)):
                pw_phin_k = pg.plot(title="phin_k for k in [{0}, {1}]".format(n, min(n + len(clrs), order)))
                for k in range(len(clrs)):
                    if k + n > order:
                        break
                    pw_phin_k.plot(x=np.array(self.dz), y=norm_func_vals[n + k - 1], pen=clrs[k])

            app.exec_()

        # create terms of weak formulation
        terms = [pi.IntegralTerm(pi.Product(pi.FieldVariable("norm_modal_base", order=(2, 0)),
                                            pi.TestFunction("norm_modal_base")),
                                 self.dz.bounds, scale=-1),
                 pi.ScalarTerm(pi.Product(
                     pi.FieldVariable("norm_modal_base", order=(2, 0), location=0),
                     pi.TestFunction("norm_modal_base", location=0)),
                     scale=-1),
                 pi.ScalarTerm(pi.Product(pi.Input(self.u),
                                          pi.TestFunction("norm_modal_base", location=1))),
                 pi.ScalarTerm(
                     pi.Product(pi.FieldVariable("norm_modal_base", location=1),
                                pi.TestFunction("norm_modal_base", order=1, location=1)),
                     scale=-1),
                 pi.ScalarTerm(pi.Product(pi.FieldVariable("norm_modal_base", location=0),
                                          pi.TestFunction("norm_modal_base", order=1,
                                                          location=0))),
                 pi.IntegralTerm(pi.Product(pi.FieldVariable("norm_modal_base"),
                                            pi.TestFunction("norm_modal_base", order=2)),
                                 self.dz.bounds)]
        modal_pde = sim.WeakFormulation(terms, name="swm_lib-modal")

        # simulate
        eval_data = sim.simulate_system(modal_pde, self.ic, self.dt, self.dz, derivative_orders=(1, 0))

        # display results
        if show_plots:
            win = pi.PgAnimatedPlot(eval_data[0:2], title="modal approx and derivative")
            win2 = pi.PgSurfacePlot(eval_data[0])
            app.exec_()

        pi.deregister_base("norm_modal_base")

        # test for correct transition
        self.assertTrue(np.isclose(eval_data[0].output_data[-1, 0], self.y_end, atol=1e-3))

    def tearDown(self):
        pass


class MultiplePDETest(unittest.TestCase):
    """
    This TestCase covers the implementation of the parsing and simulation of coupled pde systems.
    """

    def setUp(self):
        l1 = 1
        l2 = 4
        l3 = 6

        self.dz1 = pi.Domain(bounds=(0, l1), num=100)
        self.dz2 = pi.Domain(bounds=(l1, l2), num=100)
        self.dz3 = pi.Domain(bounds=(l2, l3), num=100)

        t_start = 0
        t_end = 10
        t_step = 0.01
        self.dt = pi.Domain(bounds=(t_start, t_end), step=t_step)

        v1 = 1
        v2 = 2
        v3 = 3

        def x(z, t):
            """
            initial conditions for testing
            """
            return 0

        # initial conditions
        self.ic1 = np.array([pi.Function(lambda z: x(z, 0))])
        self.ic2 = np.array([pi.Function(lambda z: x(z, 0))])
        self.ic3 = np.array([pi.Function(lambda z: x(z, 0))])

        # weak formulations
        nodes1, base1 = pi.cure_interval(pi.LagrangeFirstOrder, self.dz1.bounds, node_count=3)
        nodes2, base2 = pi.cure_interval(pi.LagrangeFirstOrder, self.dz2.bounds, node_count=3)
        nodes3, base3 = pi.cure_interval(pi.LagrangeFirstOrder, self.dz3.bounds, node_count=3)

        pi.register_base("base_1", base1)
        pi.register_base("base_2", base2)
        pi.register_base("base_3", base3)

        traj = AlternatingInput()
        u = pi.Input(traj)

        x1 = pi.FieldVariable("base_1")
        psi_1 = pi.TestFunction("base_1")
        self.weak_form_1 = pi.WeakFormulation([
            pi.IntegralTerm(pi.Product(x1.derive(temp_order=1), psi_1), limits=self.dz1.bounds),
            pi.IntegralTerm(pi.Product(x1, psi_1.derive(1)), limits=self.dz1.bounds, scale=-v1),
            pi.ScalarTerm(pi.Product(u, psi_1(0)), scale=-v1),
            pi.ScalarTerm(pi.Product(x1(l1), psi_1(l1)), scale=v1),
        ], name="sys_1")

        x2 = pi.FieldVariable("base_2")
        psi_2 = pi.TestFunction("base_2")
        self.weak_form_2 = pi.WeakFormulation([
            pi.IntegralTerm(pi.Product(x2.derive(temp_order=1), psi_2), limits=self.dz2.bounds),
            pi.IntegralTerm(pi.Product(x2, psi_2.derive(1)), limits=self.dz2.bounds, scale=-v2),
            pi.ScalarTerm(pi.Product(x1(l1), psi_2(l1)), scale=-v2),
            pi.ScalarTerm(pi.Product(x2(l2), psi_2(l2)), scale=v2),
        ], name="sys_2")

        x3 = pi.FieldVariable("base_3")
        psi_3 = pi.TestFunction("base_3")
        self.weak_form_3 = pi.WeakFormulation([
            pi.IntegralTerm(pi.Product(x3.derive(temp_order=1), psi_3), limits=self.dz3.bounds),
            pi.IntegralTerm(pi.Product(x3, psi_3.derive(1)), limits=self.dz3.bounds, scale=-v3),
            pi.ScalarTerm(pi.Product(x2(l2), psi_3(l2)), scale=-v3),
            pi.ScalarTerm(pi.Product(x3(l3), psi_3(l3)), scale=v3),
        ], name="sys_3")

    def test_single_system(self):
        results = pi.simulate_system(self.weak_form_1, self.ic1, self.dt, self.dz1)
        win = pi.PgAnimatedPlot(results)
        if show_plots:
            app.exec_()

    def test_coupled_system(self):
        """
        test the coupled system
        """
        weak_forms = [self.weak_form_1, self.weak_form_2]
        ics = {self.weak_form_1.name: self.ic1, self.weak_form_2.name: self.ic2}
        spat_domains = {self.weak_form_1.name: self.dz1, self.weak_form_2.name: self.dz2}
        derivatives = {self.weak_form_1.name: (0, 0), self.weak_form_2.name: (0, 0)}

        res = pi.simulate_systems(weak_forms, ics, self.dt, spat_domains, derivatives)
        win = pi.PgAnimatedPlot(res)

        if show_plots:
            app.exec_()

    def test_triple_system(self):
        """
        three coupled systems
        """
        weak_forms = [self.weak_form_1, self.weak_form_2, self.weak_form_3]
        ics = {self.weak_form_1.name: self.ic1,
               self.weak_form_2.name: self.ic2,
               self.weak_form_3.name: self.ic3}
        spat_domains = {self.weak_form_1.name: self.dz1,
                        self.weak_form_2.name: self.dz2,
                        self.weak_form_3.name: self.dz3}
        derivatives = {self.weak_form_1.name: (0, 0),
                       self.weak_form_2.name: (0, 0),
                       self.weak_form_3.name: (0, 0)}

        res = pi.simulate_systems(weak_forms, ics, self.dt, spat_domains, derivatives)
        win = pi.PgAnimatedPlot(res)

        if show_plots:
            app.exec_()

    def tearDown(self):
        pi.deregister_base("base_1")
        pi.deregister_base("base_2")
        pi.deregister_base("base_3")


class RadFemTrajectoryTest(unittest.TestCase):
    """
    Test FEM simulation with pi.LagrangeFirstOrder and pi.LagrangeSecondOrder test functions and generic trajectory
    generator RadTrajectory for the reaction-advection-diffusion equation.
    """
    def setUp(self):
        self.param = [2., -1.5, -3., 2., .5]
        self.a2, self.a1, self.a0, self.alpha, self.beta = self.param

        self.l = 1.
        spatial_disc = 11
        self.dz = pi.Domain(bounds=(0, self.l), num=spatial_disc)

        self.T = 1.
        temporal_disc = 50
        self.dt = pi.Domain(bounds=(0, self.T), num=temporal_disc)

        # create test functions
        self.nodes_1, self.base_1 = pi.cure_interval(pi.LagrangeFirstOrder, self.dz.bounds,
                                                     node_count=spatial_disc)
        pi.register_base("base_1", self.base_1)
        self.nodes_2, self.base_2 = pi.cure_interval(pi.LagrangeSecondOrder, self.dz.bounds,
                                                     node_count=spatial_disc)
        pi.register_base("base_2", self.base_2)

    @unittest.skip  # needs border homogenization to work
    def test_dd(self):
        # TODO adopt this test case
        # trajectory
        bound_cond_type = 'dirichlet'
        actuation_type = 'dirichlet'
        u = parabolic.RadTrajectory(self.l, self.T, self.param, bound_cond_type, actuation_type)

        # derive state-space system
        rad_pde = parabolic.get_parabolic_dirichlet_weak_form("base_2", "base_2", u, self.param, self.dz.bounds)
        ce = sim.parse_weak_formulation(rad_pde)
        ss = sim.create_state_space(ce)

        # simulate system
        t, q = sim.simulate_state_space(ss, np.zeros(self.base_2.shape), self.dt)

        # display results
        if show_plots:
            eval_d = sim.evaluate_approximation("base_1", q, t, self.dz, spat_order=1)
            win1 = pi.PgAnimatedPlot([eval_d], title="Test")
            win2 = pi.PgSurfacePlot(eval_d)
            app.exec_()

        # TODO add Test here
        return t, q

    @unittest.skip  # needs border homogenization to work
    def test_dd(self):
        # TODO adopt this test case
        # trajectory
        bound_cond_type = 'robin'
        actuation_type = 'dirichlet'
        u = parabolic.RadTrajectory(self.l, self.T, self.param, bound_cond_type, actuation_type)

        # integral terms
        int1 = pi.IntegralTerm(pi.Product(pi.TemporalDerivedFieldVariable("base_2", order=1),
                                          pi.TestFunction("base_2", order=0)), self.dz.bounds)
        int2 = pi.IntegralTerm(pi.Product(pi.SpatialDerivedFieldVariable("base_2", order=0),
                                          pi.TestFunction("base_2", order=2)), self.dz.bounds, -self.a2)
        int3 = pi.IntegralTerm(pi.Product(pi.SpatialDerivedFieldVariable("base_2", order=1),
                                          pi.TestFunction("base_2", order=0)), self.dz.bounds, -self.a1)
        int4 = pi.IntegralTerm(pi.Product(pi.SpatialDerivedFieldVariable("base_2", order=0),
                                          pi.TestFunction("base_2", order=0)), self.dz.bounds, -self.a0)
        # scalar terms from int 2
        s1 = pi.ScalarTerm(pi.Product(pi.SpatialDerivedFieldVariable("base_2", order=1, location=self.l),
                                      pi.TestFunction("base_2", order=0, location=self.l)), -self.a2)
        s2 = pi.ScalarTerm(pi.Product(pi.SpatialDerivedFieldVariable("base_2", order=0, location=0),
                                      pi.TestFunction("base_2", order=0, location=0)), self.a2 * self.alpha)
        s3 = pi.ScalarTerm(pi.Product(pi.SpatialDerivedFieldVariable("base_2", order=0, location=0),
                                      pi.TestFunction("base_2", order=1, location=0)), -self.a2)
        s4 = pi.ScalarTerm(pi.Product(pi.Input(u),
                                      pi.TestFunction("base_2", order=1, location=self.l)), self.a2)

        # derive state-space system
        rad_pde = sim.WeakFormulation([int1, int2, int3, int4, s1, s2, s3, s4], name="rad_pde")
        ce = sim.parse_weak_formulation(rad_pde)
        ss = sim.create_state_space(ce)

        # simulate system
        t, q = sim.simulate_state_space(ss, np.zeros(self.base_2.shape), self.dt)
        # TODO add test here

        return t, q

    @unittest.skip  # needs border homogenization to work
    def test_dr(self):
        # trajectory
        bound_cond_type = 'dirichlet'
        actuation_type = 'robin'
        u = parabolic.trajectory.RadTrajectory(self.l,
                                               self.T,
                                               self.param,
                                               bound_cond_type,
                                               actuation_type)

        # integral terms
        int1 = pi.IntegralTerm(pi.Product(pi.TemporalDerivedFieldVariable("base_1", order=1),
                                          pi.TestFunction("base_1", order=0)), self.dz.bounds)
        int2 = pi.IntegralTerm(pi.Product(pi.SpatialDerivedFieldVariable("base_1", order=1),
                                          pi.TestFunction("base_1", order=1)), self.dz.bounds, self.a2)
        int3 = pi.IntegralTerm(pi.Product(pi.SpatialDerivedFieldVariable("base_1", order=0),
                                          pi.TestFunction("base_1", order=1)), self.dz.bounds, self.a1)
        int4 = pi.IntegralTerm(pi.Product(pi.SpatialDerivedFieldVariable("base_1", order=0),
                                          pi.TestFunction("base_1", order=0)), self.dz.bounds, -self.a0)
        # scalar terms from int 2
        s1 = pi.ScalarTerm(pi.Product(pi.SpatialDerivedFieldVariable("base_1", order=0, location=self.l),
                                      pi.TestFunction("base_1", order=0, location=self.l)), -self.a1)
        s2 = pi.ScalarTerm(pi.Product(pi.SpatialDerivedFieldVariable("base_1", order=0, location=self.l),
                                      pi.TestFunction("base_1", order=0, location=self.l)), self.a2 * self.beta)
        s3 = pi.ScalarTerm(pi.Product(pi.SpatialDerivedFieldVariable("base_1", order=1, location=0),
                                      pi.TestFunction("base_1", order=0, location=0)), self.a2)
        s4 = pi.ScalarTerm(pi.Product(pi.Input(u),
                                      pi.TestFunction("base_1", order=0, location=self.l)), -self.a2)
        rad_pde = sim.WeakFormulation([int1, int2, int3, int4, s1, s2, s3, s4], "rad_pde")

        # derive state-space system
        ce = sim.parse_weak_formulation(rad_pde)
        ss = sim.create_state_space(ce)

        # simulate system
        t, q = sim.simulate_state_space(ss, np.zeros(self.base_1.fractions.shape), self.dt)

        # check if (x'(0,t_end) - 1.) < 0.1
        self.assertLess(np.abs(self.base_1.fractions[0].derive(1)(sys.float_info.min) * (q[-1, 0] - q[-1, 1])) - 1, 0.1)

    def test_rr(self):
        # trajectory
        bound_cond_type = 'robin'
        actuation_type = 'robin'
        u = parabolic.RadTrajectory(self.l, self.T, self.param, bound_cond_type, actuation_type)

        # derive state-space system
        rad_pde, extra_labels = parabolic.get_parabolic_robin_weak_form("base_1", "base_1", u, self.param, self.dz.bounds)
        ce = sim.parse_weak_formulation(rad_pde)
        ss = sim.create_state_space(ce)

        # simulate system
        t, q = sim.simulate_state_space(ss, np.zeros(self.base_1.fractions.shape), self.dt)

        for lbl in extra_labels:
            pi.deregister_base(lbl)

        # check if (x(0,t_end) - 1.) < 0.1
        self.assertLess(np.abs(self.base_1.fractions[0].derive(0)(0) * q[-1, 0]) - 1, 0.1)

    def test_rr_const_trajectory(self):
        # TODO if it is only testing ConstantTrajectory should it better be moved to test_visualization ?
        # const trajectory simulation call test
        u = pi.ConstantTrajectory(1)

        # derive state-space system
        rad_pde, extra_labels = pi.parabolic.get_parabolic_robin_weak_form("base_1", "base_1", u, self.param, self.dz.bounds)
        ce = sim.parse_weak_formulation(rad_pde)
        ss = sim.create_state_space(ce)

        # simulate system
        t, q = sim.simulate_state_space(ss, np.zeros(self.base_1.fractions.shape), self.dt)

        # deregister extra labels
        for lbl in extra_labels:
            pi.deregister_base(lbl)

        # TODO add a Test here

    def tearDown(self):
        pi.deregister_base("base_1")
        pi.deregister_base("base_2")


class RadDirichletModalVsWeakFormulationTest(unittest.TestCase):
    """
    """
    def test_comparison(self):
        actuation_type = 'dirichlet'
        bound_cond_type = 'dirichlet'
        param = [1., -2., -1., None, None]
        adjoint_param = parabolic.get_adjoint_rad_evp_param(param)
        a2, a1, a0, _, _ = param

        l = 1.
        spatial_disc = 10
        dz = pi.Domain(bounds=(0, l), num=spatial_disc)

        t_end = 1.
        temporal_disc = 50
        dt = pi.Domain(bounds=(0, t_end), num=temporal_disc)

        # TODO use eigfreq_eigval_hint to obtain eigenvalues
        omega = np.array([(i + 1) * np.pi / l for i in range(spatial_disc)])
        eig_values = a0 - a2 * omega ** 2 - a1 ** 2 / 4. / a2
        norm_fak = np.ones(omega.shape) * np.sqrt(2)
        eig_base = pi.Base([pi.SecondOrderDirichletEigenfunction(omega[i],
                                                                 param,
                                                                 dz.bounds[-1],
                                                                 norm_fak[i])
                            for i in range(spatial_disc)])
        pi.register_base("eig_base", eig_base)

        adjoint_eig_base = pi.Base(
            [pi.SecondOrderDirichletEigenfunction(omega[i],
                                                  adjoint_param,
                                                  dz.bounds[-1],
                                                  norm_fak[i])
             for i in range(spatial_disc)])
        pi.register_base("adjoint_eig_base", adjoint_eig_base)

        # derive initial field variable x(z,0) and weights
        start_state = pi.Function(lambda z: 0., domain=(0, l))
        initial_weights = pi.project_on_base(start_state, adjoint_eig_base)

        # init trajectory
        u = parabolic.RadTrajectory(l,
                                    t_end,
                                    param,
                                    bound_cond_type,
                                    actuation_type)

        # ------------- determine (A,B) with weak-formulation (pyinduct)
        # derive sate-space system
<<<<<<< HEAD
        rad_pde = ut.get_parabolic_dirichlet_weak_form("eig_funcs", "adjoint_eig_funcs", u, param, dz.bounds)
        cf = sim.parse_weak_formulation(rad_pde)
        ss_weak = cf.convert_to_state_space()

        # determine (A,B) with modal-transfomation
        A = np.diag(eig_values)
        B = -a2 * np.matrix([[adjoint_eig_funcs[i].derive()(l)] for i in range(spatial_disc)])
        ss_modal = sim.StateSpace("eig_funcs", A, B, input_handle=u)
=======
        rad_pde = \
            parabolic.get_parabolic_dirichlet_weak_form("eig_base",
                                                        "adjoint_eig_base",
                                                        u, param, dz.bounds)
        ce = sim.parse_weak_formulation(rad_pde)
        ss_weak = sim.create_state_space(ce)

        # ------------- determine (A,B) with modal transformation
        a_mat = np.diag(eig_values)
        b_mat = -a2 * np.atleast_2d(
            [fraction(l) for fraction in adjoint_eig_base.derive(1).fractions]).T
        ss_modal = sim.StateSpace(a_mat, b_mat, input_handle=u)
>>>>>>> c5c84397

        # TODO: resolve the big tolerance (rtol=3e-01) between ss_modal.A and ss_weak.A
        # check if ss_modal.(A,B) is close to ss_weak.(A,B)
        self.assertTrue(np.allclose(np.sort(np.linalg.eigvals(ss_weak.A[1])),
                                    np.sort(np.linalg.eigvals(ss_modal.A[1])),
                                    rtol=3e-1, atol=0.))
<<<<<<< HEAD
        self.assertTrue(np.allclose(ss_weak.B[1], ss_modal.B[1]))
=======
        self.assertTrue(np.allclose(ss_weak.B[0][1], ss_modal.B[0][1]))
>>>>>>> c5c84397

        # display results
        # TODO can the result be tested?
        if show_plots:
            t, q = sim.simulate_state_space(ss_modal, initial_weights, dt)
            eval_d = sim.evaluate_approximation("eig_base",
                                                q,
                                                t,
                                                dz,
                                                spat_order=0)
            win2 = pi.PgSurfacePlot(eval_d)
            app.exec_()

        pi.deregister_base("eig_base")
        pi.deregister_base("adjoint_eig_base")


class RadRobinModalVsWeakFormulationTest(unittest.TestCase):
    """
    """
    def test_comparison(self):
        actuation_type = 'robin'
        bound_cond_type = 'robin'
        param = [2., 1.5, -3., -1., -.5]
        adjoint_param = parabolic.get_adjoint_rad_evp_param(param)
        a2, a1, a0, alpha, beta = param

        l = 1.
        spatial_disc = 10
        dz = pi.Domain(bounds=(0, l), num=spatial_disc)

        t_end = 1.
        temporal_disc = 50
        dt = pi.Domain(bounds=(0, t_end), num=temporal_disc)
        n = 10

        eig_freq, eig_val = parabolic.compute_rad_robin_eigenfrequencies(param,
                                                                         l,
                                                                         n)

        init_eig_base = pi.Base(
            [pi.SecondOrderRobinEigenfunction(om, param, dz.bounds[-1])
             for om in eig_freq])

        init_adjoint_eig_base = pi.Base(
            [pi.SecondOrderRobinEigenfunction(om, adjoint_param, dz.bounds[-1])
             for om in eig_freq])

        # normalize eigenfunctions and adjoint eigenfunctions
        eig_base, adjoint_eig_base = pi.normalize_base(init_eig_base,
                                                       init_adjoint_eig_base)

        # register bases
        pi.register_base("eig_base", eig_base)
        pi.register_base("adjoint_eig_base", adjoint_eig_base)

        # derive initial field variable x(z,0) and weights
        start_state = pi.Function(lambda z: 0., domain=(0, l))
        initial_weights = pi.project_on_base(start_state, adjoint_eig_base)

        # init trajectory
        u = parabolic.RadTrajectory(l, t_end, param, bound_cond_type, actuation_type)

        # determine pair (A, B) by weak-formulation (pyinduct)
        rad_pde, extra_labels = parabolic.get_parabolic_robin_weak_form("eig_base", "adjoint_eig_base", u, param, dz.bounds)
        ce = sim.parse_weak_formulation(rad_pde)
        ss_weak = sim.create_state_space(ce)

<<<<<<< HEAD
        # determine (A,B) with modal-transfomation
        A = np.diag(np.real_if_close(eig_val))
        B = a2 * np.matrix([[adjoint_eig_funcs[i](l)] for i in range(len(eig_freq))])
        ss_modal = sim.StateSpace("eig_funcs", A, B, input_handle=u)
=======
        # determine pair (A, B) by modal transformation
        a_mat = np.diag(np.real_if_close(eig_val))
        b_mat = a2 * np.atleast_2d([fraction(l) for fraction in adjoint_eig_base.fractions]).T
        ss_modal = sim.StateSpace(a_mat, b_mat, input_handle=u)
>>>>>>> c5c84397

        # check if ss_modal.(A,B) is close to ss_weak.(A,B)
        self.assertTrue(np.allclose(np.sort(np.linalg.eigvals(ss_weak.A[1])), np.sort(np.linalg.eigvals(ss_modal.A[1])),
                                    rtol=1e-05, atol=0.))
<<<<<<< HEAD
        self.assertTrue(np.allclose(ss_weak.B[1], ss_modal.B[1]))
=======
        self.assertTrue(np.allclose(ss_weak.B[0][1], ss_modal.B[0][1]))
>>>>>>> c5c84397

        # display results
        if show_plots:
            t_end, q = sim.simulate_state_space(ss_modal, initial_weights, dt)
            eval_d = sim.evaluate_approximation("eig_base", q, t_end, dz, spat_order=1)
            win1 = pi.PgAnimatedPlot([eval_d], title="Test")
            win2 = pi.PgSurfacePlot(eval_d)
            app.exec_()

        pi.deregister_base(extra_labels[0])
        pi.deregister_base(extra_labels[1])
        pi.deregister_base("eig_base")
        pi.deregister_base("adjoint_eig_base")


class EvaluateApproximationTestCase(unittest.TestCase):
    def setUp(self):
        self.node_cnt = 5
        self.time_step = 1e-1
        self.dates = pi.Domain((0, 10), step=self.time_step)
        self.spat_dom = pi.Domain((0, 1), num=self.node_cnt)

        # create initial functions
        self.nodes, self.funcs = pi.cure_interval(pi.LagrangeFirstOrder,
                                                  self.spat_dom.bounds,
                                                  node_count=self.node_cnt)
        pi.register_base("approx_funcs", self.funcs, overwrite=True)

        # create a slow rising, nearly horizontal line
        self.weights = np.array(list(range(
            self.node_cnt * self.dates.points.size))).reshape(
            (self.dates.points.size, len(self.nodes)))

    def test_eval_helper(self):
        eval_data = sim.evaluate_approximation("approx_funcs",
                                               self.weights,
                                               self.dates,
                                               self.spat_dom,
                                               1)
        if show_plots:
            p = pi.PgAnimatedPlot(eval_data)
            app.exec_()
            del p

    def tearDown(self):
        pass<|MERGE_RESOLUTION|>--- conflicted
+++ resolved
@@ -68,23 +68,6 @@
         return dict(output=0)
 
 
-<<<<<<< HEAD
-class CorrectObserverError(sim.SimulationInput):
-    """
-    another diligent input
-    """
-
-    def _calc_output(self, **kwargs):
-        if "sys_weights" not in kwargs:
-            raise ValueError("mandatory key not found!")
-        if "sys_weight_lbl" not in kwargs:
-            raise ValueError("mandatory key not found!")
-        if "obs_weights" not in kwargs:
-            raise ValueError("mandatory key not found!")
-        if "obs_weight_lbl" not in kwargs:
-            raise ValueError("mandatory key not found!")
-        return dict(output=0)
-=======
 class AlternatingInput(sim.SimulationInput):
     """
     a simple alternating input, composed of smooth transitions
@@ -103,7 +86,6 @@
         super().__init__(self)
         self.tr_up = pi.SmoothTransition(states=(0, 1), interval=(0, 1), method="poly")
         self.tr_down = pi.SmoothTransition(states=(1, 0), interval=(1, 2), method="poly")
->>>>>>> c5c84397
 
 
 class SimulationInputTest(unittest.TestCase):
@@ -194,225 +176,15 @@
         self.assertTrue(np.array_equal(self.cf.matrices["G"][0][1], np.hstack((c, c, np.zeros_like(c), c))))
 
 
-class CanonicalFormsTest(unittest.TestCase):
-    def setUp(self):
-        nodes, base_funcs1 = sf.cure_interval(sf.LagrangeFirstOrder, (0, 1), node_count=2)
-        nodes, base_funcs2 = sf.cure_interval(sf.LagrangeFirstOrder, (0, 1), node_count=3)
-
-        def dummy_one(z):
-            return 1
-
-        register_base("scalar1", cr.Function(dummy_one), overwrite=True)
-        register_base("scalar2", cr.Function(dummy_one), overwrite=True)
-        register_base("field1", base_funcs1, overwrite=True)
-        register_base("field2", base_funcs2, overwrite=True)
-
-        self.scalar_var1 = ph.FieldVariable("scalar1")
-        self.scalar_var2 = ph.FieldVariable("scalar2")
-        self.field_var1 = ph.FieldVariable("field1")
-        self.field_var2 = ph.FieldVariable("field2")
-        self.test_func1 = ph.TestFunction("field1")
-        self.test_func2 = ph.TestFunction("field2")
-
-    def test_scalar_variable(self):
-        weak_form1 = sim.WeakFormulation(
-            [ph.IntegralTerm(ph.Product(self.scalar_var1, self.test_func2), limits=(0, 1))])
-        weak_form2 = sim.WeakFormulation([ph.ScalarTerm(self.field_var2(1))])
-        weak_form3 = sim.WeakFormulation([ph.ScalarTerm(self.field_var2(0.75))])
-        weak_form4 = sim.WeakFormulation([ph.ScalarTerm(self.scalar_var1(1))])
-
-        cfs1 = sim.parse_weak_formulation(weak_form1)
-        cfs2 = sim.parse_weak_formulation(weak_form2)
-        cfs3 = sim.parse_weak_formulation(weak_form3)
-        cfs4 = sim.parse_weak_formulation(weak_form4)
-
-        self.assertTrue(np.allclose(cfs1.get_terms()["E"][0][1], np.matrix([.25, .5, .25]).T))
-        self.assertTrue(np.allclose(cfs2.get_terms()["E"][0][1], np.matrix([0, 0, 1])))
-        self.assertTrue(np.allclose(cfs3.get_terms()["E"][0][1], np.matrix([0, .5, .5])))
-        self.assertTrue(np.allclose(cfs4.get_terms()["E"][0][1], np.matrix([1])))
-
-    def test_parser(self):
-        weak_form0 = sim.WeakFormulation(
-            [ph.IntegralTerm(ph.Product(self.field_var1, self.test_func1), limits=(0, 1))]
-        )
-        weak_form1 = sim.WeakFormulation(
-            [
-                ph.IntegralTerm(ph.Product(self.field_var1.derive(temp_order=1), self.test_func1), limits=(0, 1)),
-                ph.IntegralTerm(ph.Product(self.field_var2, self.test_func1), limits=(0, 1)),
-            ],
-            dynamic_weights="field1"
-        )
-        weak_form2 = sim.WeakFormulation(
-            [
-                ph.IntegralTerm(ph.Product(self.field_var1, self.test_func2), limits=(0, 1)),
-                ph.IntegralTerm(ph.Product(self.field_var2.derive(temp_order=1), self.test_func2), limits=(0, 1)),
-            ],
-            dynamic_weights="field2"
-        )
-
-        cf0 = sim.parse_weak_formulation(weak_form0)
-        cfs1 = sim.parse_weak_formulation(weak_form1)
-        cfs2 = sim.parse_weak_formulation(weak_form2)
-
-        self.assertIsInstance(cf0, sim.CanonicalForm)
-        self.assertIsInstance(cfs1, sim.CanonicalForms)
-        self.assertIsInstance(cfs2, sim.CanonicalForms)
-
-        matrix1 = np.array([[1 / 3, 1 / 6], [1 / 6, 1 / 3]])
-        matrix2 = np.matrix([[0.20833333, 0.25, 0.04166667], [0.04166667, 0.25, 0.20833333]])
-        matrix3 = np.array([[1 / 6, 1 / 12, 0], [1 / 12, 1 / 3, 1 / 12], [0, 1 / 12, 1 / 6]])
-        matrix4 = np.matrix([[0.20833333, 0.04166667], [0.25, 0.25], [0.04166667, 0.20833333]])
-
-        self.assertTrue(np.allclose(cf0.get_terms()["E"][0][1], matrix1))
-        self.assertTrue(np.allclose(cfs1.dynamic_form.get_terms()["E"][1][1], matrix1))
-        self.assertTrue(np.allclose(cfs1.static_forms["field2"].get_terms()["E"][0][1], matrix2))
-        self.assertTrue(np.allclose(cfs2.dynamic_form.get_terms()["E"][1][1], matrix3))
-        self.assertTrue(np.allclose(cfs2.static_forms["field1"].get_terms()["E"][0][1], matrix4))
-
-    def test_convert_2_ss(self):
-        u1 = tr.ConstantTrajectory(1)
-        u2 = tr.ConstantTrajectory(1)
-
-        u1_wf = sim.WeakFormulation(
-            [
-                ph.ScalarTerm(self.scalar_var1.derive(temp_order=2)(0)),
-                ph.ScalarTerm(self.scalar_var2.derive(temp_order=0)(0)),
-                ph.ScalarTerm(ph.Input(u2))
-            ],
-            dynamic_weights="scalar1"
-        )
-        u2_wf = sim.WeakFormulation(
-            [
-                ph.ScalarTerm(self.scalar_var2.derive(temp_order=1)(0)),
-                ph.ScalarTerm(self.scalar_var1.derive(temp_order=0)(0)),
-                ph.ScalarTerm(ph.Input(u1))
-            ],
-            dynamic_weights="scalar2"
-        )
-        pow_wf = sim.WeakFormulation(
-            [
-                ph.ScalarTerm(ph.FieldVariable("scalar2", location=1, exponent=2)),
-                ph.ScalarTerm(self.scalar_var1.derive(temp_order=1)(0)),
-                ph.ScalarTerm(ph.Input(u1))
-            ],
-            dynamic_weights="scalar1"
-        )
-
-        u1_cfs, u2_cfs, pow_cfs = [sim.parse_weak_formulation(wf) for wf in [u1_wf, u2_wf, pow_wf]]
-
-        bad_wf11 = sim.WeakFormulation(
-            [
-                ph.ScalarTerm(self.scalar_var2.derive(temp_order=2)(0)),
-            ],
-            dynamic_weights="scalar1"
-        )
-        bad_wf12 = sim.WeakFormulation(
-            [
-                ph.ScalarTerm(self.scalar_var1.derive(temp_order=1)(0)),
-                ph.ScalarTerm(self.scalar_var2.derive(temp_order=2)(0)),
-            ],
-            dynamic_weights="scalar1"
-        )
-        bad_wf13 = sim.WeakFormulation(
-            [
-                ph.ScalarTerm(self.scalar_var1.derive(temp_order=1)(0)),
-                ph.ScalarTerm(ph.FieldVariable("scalar2", location=0, exponent=2)),
-            ],
-            dynamic_weights="scalar1"
-        )
-        bad_wf14 = sim.WeakFormulation(
-            [
-                ph.IntegralTerm(ph.Product(self.field_var1, self.test_func1), limits=(0, 1)),
-                ph.IntegralTerm(ph.Product(self.field_var1, self.test_func2), limits=(0, 1)),
-            ]
-        )
-        wf1 = sim.WeakFormulation(
-            [
-                ph.ScalarTerm(self.scalar_var1(0)),
-                ph.ScalarTerm(self.scalar_var1.derive(temp_order=1)(0)),
-                ph.ScalarTerm(self.scalar_var1.derive(temp_order=2)(0)),
-                ph.ScalarTerm(self.scalar_var2(0)),
-                ph.ScalarTerm(self.scalar_var2.derive(temp_order=1)(0)),
-                ph.ScalarTerm(self.field_var1(0.25)),
-                ph.ScalarTerm(self.field_var2(0.75))
-            ],
-            dynamic_weights="scalar1"
-        )
-        wf2 = sim.WeakFormulation(
-            [
-                ph.ScalarTerm(self.scalar_var1(0)),
-                ph.ScalarTerm(self.scalar_var1.derive(temp_order=1)(0)),
-                ph.ScalarTerm(self.scalar_var2(0)),
-                ph.ScalarTerm(self.scalar_var2.derive(temp_order=1)(0)),
-                ph.ScalarTerm(self.scalar_var2.derive(temp_order=2)(0)),
-                ph.ScalarTerm(self.field_var1(0)),
-                ph.ScalarTerm(self.field_var2(1)),
-            ],
-            dynamic_weights="scalar2"
-        )
-        wf3 = sim.WeakFormulation(
-            [
-                ph.IntegralTerm(ph.Product(self.scalar_var1, self.test_func1), limits=(0, 1)),
-                ph.IntegralTerm(ph.Product(self.scalar_var1.derive(temp_order=1), self.test_func1), limits=(0, 1)),
-                ph.IntegralTerm(ph.Product(self.scalar_var2.derive(temp_order=1), self.test_func1), limits=(0, 1)),
-                ph.IntegralTerm(ph.Product(self.scalar_var1, self.test_func1), limits=(0, 1)),
-                ph.IntegralTerm(ph.Product(self.field_var1, self.test_func1), limits=(0, 1)),
-                ph.IntegralTerm(ph.Product(self.field_var1.derive(temp_order=1), self.test_func1), limits=(0, 1)),
-                ph.IntegralTerm(ph.Product(self.field_var2, self.test_func1), limits=(0, 1)),
-            ],
-            dynamic_weights="field1"
-        )
-        wf4 = sim.WeakFormulation(
-            [
-                ph.IntegralTerm(ph.Product(self.field_var1, self.test_func2), limits=(0, 1)),
-                ph.IntegralTerm(ph.Product(self.field_var2.derive(temp_order=1), self.test_func2), limits=(0, 1)),
-            ],
-            dynamic_weights="field2"
-        )
-
-        bad_cfs11, bad_cfs12, bad_cfs13, cfs1, cfs2, cfs3, cfs4 = [sim.parse_weak_formulation(wf)
-                                                                   for wf in
-                                                                   [bad_wf11, bad_wf12, bad_wf13, wf1, wf2, wf3, wf4]]
-
-        with self.assertRaises(NotImplementedError):
-            sim.convert_cfs_to_state_space([pow_cfs, u2_cfs])
-
-        with self.assertRaises(ValueError):
-            sim.convert_cfs_to_state_space([u1_cfs, u2_cfs])
-
-        with self.assertRaises(TypeError):
-            sim.convert_cfs_to_state_space([bad_cfs11, cfs2, cfs3, cfs4])
-
-        with self.assertRaises(ValueError):
-            sim.convert_cfs_to_state_space([bad_cfs12, cfs2, cfs3, cfs4])
-
-        with self.assertRaises(ValueError):
-            sim.convert_cfs_to_state_space([cfs1, cfs2, cfs3, cfs4, cfs1])
-
-        with self.assertRaises(NotImplementedError):
-            sim.convert_cfs_to_state_space([bad_cfs13, cfs2, cfs3, cfs4])
-
-        with self.assertRaises(ValueError):
-            bad_cfs14 = sim.parse_weak_formulation(bad_wf14)
-
-        ss = sim.convert_cfs_to_state_space([cfs1, cfs2, cfs3, cfs4])
-
-
 class ParseTest(unittest.TestCase):
     def setUp(self):
         # scalars
         self.scalars = pi.Scalars(np.vstack(list(range(3))))
 
         # inputs
-<<<<<<< HEAD
-        self.u = tr.ConstantTrajectory(1)
-        self.input = ph.Input(self.u)
-        self.input_squared = ph.Input(self.u, exponent=2)
-=======
         self.u = np.sin
         self.input = pi.Input(self.u)
         self.input_squared = pi.Input(self.u, exponent=2)
->>>>>>> c5c84397
 
         # scale function
         pi.register_base("heavyside", pi.Base(pi.Function(lambda z: 0 if z < 0.5 else (0.5 if z == 0.5 else 1))))
@@ -658,11 +430,6 @@
 
 class StateSpaceTests(unittest.TestCase):
     def setUp(self):
-<<<<<<< HEAD
-        self.u = CorrectInput()
-        self.y = CorrectObserverError()
-=======
->>>>>>> c5c84397
 
         # setup temp and spat domain
         self.time_domain = pi.Domain((0, 1), num=10)
@@ -724,9 +491,6 @@
 
     def tearDown(self):
         pi.deregister_base("swm_base")
-
-    def test_convert_to_observer(self):
-        pass
 
 
 class StringMassTest(unittest.TestCase):
@@ -1322,16 +1086,6 @@
 
         # ------------- determine (A,B) with weak-formulation (pyinduct)
         # derive sate-space system
-<<<<<<< HEAD
-        rad_pde = ut.get_parabolic_dirichlet_weak_form("eig_funcs", "adjoint_eig_funcs", u, param, dz.bounds)
-        cf = sim.parse_weak_formulation(rad_pde)
-        ss_weak = cf.convert_to_state_space()
-
-        # determine (A,B) with modal-transfomation
-        A = np.diag(eig_values)
-        B = -a2 * np.matrix([[adjoint_eig_funcs[i].derive()(l)] for i in range(spatial_disc)])
-        ss_modal = sim.StateSpace("eig_funcs", A, B, input_handle=u)
-=======
         rad_pde = \
             parabolic.get_parabolic_dirichlet_weak_form("eig_base",
                                                         "adjoint_eig_base",
@@ -1344,18 +1098,13 @@
         b_mat = -a2 * np.atleast_2d(
             [fraction(l) for fraction in adjoint_eig_base.derive(1).fractions]).T
         ss_modal = sim.StateSpace(a_mat, b_mat, input_handle=u)
->>>>>>> c5c84397
 
         # TODO: resolve the big tolerance (rtol=3e-01) between ss_modal.A and ss_weak.A
         # check if ss_modal.(A,B) is close to ss_weak.(A,B)
         self.assertTrue(np.allclose(np.sort(np.linalg.eigvals(ss_weak.A[1])),
                                     np.sort(np.linalg.eigvals(ss_modal.A[1])),
                                     rtol=3e-1, atol=0.))
-<<<<<<< HEAD
-        self.assertTrue(np.allclose(ss_weak.B[1], ss_modal.B[1]))
-=======
         self.assertTrue(np.allclose(ss_weak.B[0][1], ss_modal.B[0][1]))
->>>>>>> c5c84397
 
         # display results
         # TODO can the result be tested?
@@ -1424,26 +1173,15 @@
         ce = sim.parse_weak_formulation(rad_pde)
         ss_weak = sim.create_state_space(ce)
 
-<<<<<<< HEAD
-        # determine (A,B) with modal-transfomation
-        A = np.diag(np.real_if_close(eig_val))
-        B = a2 * np.matrix([[adjoint_eig_funcs[i](l)] for i in range(len(eig_freq))])
-        ss_modal = sim.StateSpace("eig_funcs", A, B, input_handle=u)
-=======
         # determine pair (A, B) by modal transformation
         a_mat = np.diag(np.real_if_close(eig_val))
         b_mat = a2 * np.atleast_2d([fraction(l) for fraction in adjoint_eig_base.fractions]).T
         ss_modal = sim.StateSpace(a_mat, b_mat, input_handle=u)
->>>>>>> c5c84397
 
         # check if ss_modal.(A,B) is close to ss_weak.(A,B)
         self.assertTrue(np.allclose(np.sort(np.linalg.eigvals(ss_weak.A[1])), np.sort(np.linalg.eigvals(ss_modal.A[1])),
                                     rtol=1e-05, atol=0.))
-<<<<<<< HEAD
-        self.assertTrue(np.allclose(ss_weak.B[1], ss_modal.B[1]))
-=======
         self.assertTrue(np.allclose(ss_weak.B[0][1], ss_modal.B[0][1]))
->>>>>>> c5c84397
 
         # display results
         if show_plots:
