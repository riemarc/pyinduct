--- conflicted
+++ resolved
@@ -60,15 +60,10 @@
     """
     a diligent input
     """
-<<<<<<< HEAD
-    def __init__(self):
-        super().__init__("CorrectInput")
-=======
     def __init__(self, limits):
         super().__init__(self)
         self.t_min = limits[0]
         self.t_max = limits[1]
->>>>>>> 034a6c07
 
     def _calc_output(self, **kwargs):
         if "time" not in kwargs:
@@ -199,16 +194,10 @@
         self.input_squared = ph.Input(self.u, exponent=2)
 
         # scale function
-<<<<<<< HEAD
-        register_base("heaviside", cr.Function(lambda z: 0 if z < 0.5 else (0.5 if z == 0.5 else 1)), overwrite=True)
-
-        nodes, self.ini_funcs = sf.cure_interval(sf.LagrangeFirstOrder, (0, 1), node_count=3)
-=======
         reg.register_base("heavyside", cr.Base(cr.Function(lambda z: 0 if z < 0.5 else (0.5 if z == 0.5 else 1))))
 
         nodes, self.test_base = sf.cure_interval(sf.LagrangeFirstOrder, (0, 1), node_count=3)
         reg.register_base("test_base", self.test_base, overwrite=True)
->>>>>>> 034a6c07
 
         # TestFunctions
         self.phi = ph.TestFunction("test_base")
@@ -243,11 +232,7 @@
         self.input_term3 = ph.IntegralTerm(ph.Product(self.phi, self.input), (0, 1))
         self.input_term3_swapped = ph.IntegralTerm(ph.Product(self.input, self.phi), (0, 1))
         self.input_term3_scaled = ph.IntegralTerm(
-<<<<<<< HEAD
-            ph.Product(ph.Product(ph.ScalarFunction("heaviside"), self.phi), self.input), (0, 1))
-=======
             ph.Product(ph.Product(ph.ScalarFunction("heavyside"), self.phi), self.input), (0, 1))
->>>>>>> 034a6c07
 
         # same goes for field variables
         self.field_term_at1 = ph.ScalarTerm(self.field_var_at1)
@@ -442,13 +427,8 @@
                           sim.WeakFormulation([self.alternating_weights_term, self.field_int], name=""))
 
     def tearDown(self):
-<<<<<<< HEAD
-        deregister_base("heaviside")
-        deregister_base("ini_funcs")
-=======
         reg.deregister_base("heavyside")
         reg.deregister_base("test_base")
->>>>>>> 034a6c07
 
 
 class StateSpaceTests(unittest.TestCase):
@@ -657,13 +637,8 @@
             """
             String With Mass Function Vector, necessary due to manipulated scalar product
             """
-<<<<<<< HEAD
-            def __init__(self, function, scalar):
-                super().__init__(function, scalar)
-=======
             def __init__(self, function, function_at_0):
                 super().__init__(function, function_at_0)
->>>>>>> 034a6c07
 
             @property
             def func(self):
@@ -883,16 +858,6 @@
         self.dz = cr.Domain(bounds=(0, self.l), num=spatial_disc)
 
         self.T = 1.
-<<<<<<< HEAD
-        temporal_disc = 200
-        self.dt = sim.Domain(bounds=(0, self.T), num=temporal_disc)
-
-        # create test functions
-        nodes_1, self.ini_funcs_1 = sf.cure_interval(sf.LagrangeFirstOrder, self.dz.bounds, node_count=spatial_disc)
-        register_base("init_funcs_1", self.ini_funcs_1, overwrite=True)
-        nodes_2, self.ini_funcs_2 = sf.cure_interval(sf.LagrangeSecondOrder, self.dz.bounds, node_count=spatial_disc)
-        register_base("init_funcs_2", self.ini_funcs_2, overwrite=True)
-=======
         temporal_disc = 50
         self.dt = cr.Domain(bounds=(0, self.T), num=temporal_disc)
 
@@ -903,7 +868,6 @@
         self.nodes_2, self.base_2 = sf.cure_interval(sf.LagrangeSecondOrder, self.dz.bounds,
                                                      node_count=spatial_disc)
         reg.register_base("base_2", self.base_2)
->>>>>>> 034a6c07
 
     @unittest.skip  # needs border homogenization to work
     def test_dd(self):
@@ -949,15 +913,6 @@
         int4 = ph.IntegralTerm(ph.Product(ph.SpatialDerivedFieldVariable("base_2", order=0),
                                           ph.TestFunction("base_2", order=0)), self.dz.bounds, -self.a0)
         # scalar terms from int 2
-<<<<<<< HEAD
-        s1 = ph.ScalarTerm(ph.Product(ph.SpatialDerivedFieldVariable("init_funcs_2", order=1, location=self.l),
-                                      ph.TestFunction("init_funcs_2", order=0, location=self.l)), -self.a2)
-        s2 = ph.ScalarTerm(ph.Product(ph.SpatialDerivedFieldVariable("init_funcs_2", order=0, location=0),
-                                      ph.TestFunction("init_funcs_2", order=0, location=0)), self.a2 * self.alpha)
-        s3 = ph.ScalarTerm(ph.Product(ph.SpatialDerivedFieldVariable("init_funcs_2", order=0, location=0),
-                                      ph.TestFunction("init_funcs_2", order=1, location=0)), -self.a2)
-        s4 = ph.ScalarTerm(ph.Product(ph.Input(u), ph.TestFunction("init_funcs_2", order=1, location=self.l)), self.a2)
-=======
         s1 = ph.ScalarTerm(ph.Product(ph.SpatialDerivedFieldVariable("base_2", order=1, location=self.l),
                                       ph.TestFunction("base_2", order=0, location=self.l)), -self.a2)
         s2 = ph.ScalarTerm(ph.Product(ph.SpatialDerivedFieldVariable("base_2", order=0, location=0),
@@ -966,7 +921,6 @@
                                       ph.TestFunction("base_2", order=1, location=0)), -self.a2)
         s4 = ph.ScalarTerm(ph.Product(ph.Input(u),
                                       ph.TestFunction("base_2", order=1, location=self.l)), self.a2)
->>>>>>> 034a6c07
 
         # derive state-space system
         rad_pde = sim.WeakFormulation([int1, int2, int3, int4, s1, s2, s3, s4], name="rad_pde")
@@ -983,11 +937,7 @@
         # trajectory
         bound_cond_type = 'dirichlet'
         actuation_type = 'robin'
-<<<<<<< HEAD
-        u = tr.RadTrajectory(self.l, self.T, self.param, bound_cond_type, actuation_type)
-=======
         u = parabolic.trajectory.RadTrajectory(self.l, self.T, self.param, bound_cond_type, actuation_type)
->>>>>>> 034a6c07
 
         # integral terms
         int1 = ph.IntegralTerm(ph.Product(ph.TemporalDerivedFieldVariable("base_1", order=1),
@@ -999,15 +949,6 @@
         int4 = ph.IntegralTerm(ph.Product(ph.SpatialDerivedFieldVariable("base_1", order=0),
                                           ph.TestFunction("base_1", order=0)), self.dz.bounds, -self.a0)
         # scalar terms from int 2
-<<<<<<< HEAD
-        s1 = ph.ScalarTerm(ph.Product(ph.SpatialDerivedFieldVariable("init_funcs_1", order=0, location=self.l),
-                                      ph.TestFunction("init_funcs_1", order=0, location=self.l)), -self.a1)
-        s2 = ph.ScalarTerm(ph.Product(ph.SpatialDerivedFieldVariable("init_funcs_1", order=0, location=self.l),
-                                      ph.TestFunction("init_funcs_1", order=0, location=self.l)), self.a2 * self.beta)
-        s3 = ph.ScalarTerm(ph.Product(ph.SpatialDerivedFieldVariable("init_funcs_1", order=1, location=0),
-                                      ph.TestFunction("init_funcs_1", order=0, location=0)), self.a2)
-        s4 = ph.ScalarTerm(ph.Product(ph.Input(u), ph.TestFunction("init_funcs_1", order=0, location=self.l)), -self.a2)
-=======
         s1 = ph.ScalarTerm(ph.Product(ph.SpatialDerivedFieldVariable("base_1", order=0, location=self.l),
                                       ph.TestFunction("base_1", order=0, location=self.l)), -self.a1)
         s2 = ph.ScalarTerm(ph.Product(ph.SpatialDerivedFieldVariable("base_1", order=0, location=self.l),
@@ -1018,7 +959,6 @@
                                       ph.TestFunction("base_1", order=0, location=self.l)), -self.a2)
         rad_pde = sim.WeakFormulation([int1, int2, int3, int4, s1, s2, s3, s4], "rad_pde")
 
->>>>>>> 034a6c07
         # derive state-space system
         ce = sim.parse_weak_formulation(rad_pde)
         ss = sim.create_state_space(ce)
@@ -1027,13 +967,7 @@
         t, q = sim.simulate_state_space(ss, np.zeros(self.base_1.fractions.shape), self.dt)
 
         # check if (x'(0,t_end) - 1.) < 0.1
-<<<<<<< HEAD
-        self.assertLess(np.abs(self.ini_funcs_1[0].derive(1)(sys.float_info.min) * (q[-1, 0] - q[-1, 1])) - 1, 0.1)
-
-        return t, q
-=======
         self.assertLess(np.abs(self.base_1.fractions[0].derive(1)(sys.float_info.min) * (q[-1, 0] - q[-1, 1])) - 1, 0.1)
->>>>>>> 034a6c07
 
     def test_rr(self):
         # trajectory
@@ -1049,20 +983,11 @@
         # simulate system
         t, q = sim.simulate_state_space(ss, np.zeros(self.base_1.fractions.shape), self.dt)
 
-<<<<<<< HEAD
-        # check if (x(0,t_end) - 1.) < 0.1
-        self.assertLess(np.abs(self.ini_funcs_1[0].derive(0)(0) * q[-1, 0]) - 1, 0.1)
-        return t, q
-
-    def test_rr_const_trajectory(self):
-        """ check if simulation interface call tr.ConstantTrajectory properly """
-=======
         for lbl in extra_labels:
             reg.deregister_base(lbl)
 
         # check if (x(0,t_end) - 1.) < 0.1
         self.assertLess(np.abs(self.base_1.fractions[0].derive(0)(0) * q[-1, 0]) - 1, 0.1)
->>>>>>> 034a6c07
 
     def test_rr_const_trajectory(self):
         # TODO if it is only testing ConstantTrajectory should it better be moved to test_visualization ?
@@ -1082,10 +1007,6 @@
             reg.deregister_base(lbl)
 
         # TODO add a Test here
-<<<<<<< HEAD
-        return t, q
-=======
->>>>>>> 034a6c07
 
     def tearDown(self):
         reg.deregister_base("base_1")
@@ -1099,28 +1020,13 @@
         actuation_type = 'dirichlet'
         bound_cond_type = 'dirichlet'
         param = [1., -2., -1., None, None]
-<<<<<<< HEAD
-        adjoint_param = ef.SecondOrderEigenfunction.get_adjoint_problem(param)
-=======
         adjoint_param = parabolic.get_adjoint_rad_evp_param(param)
->>>>>>> 034a6c07
         a2, a1, a0, _, _ = param
 
         l = 1.
         spatial_disc = 10
         dz = cr.Domain(bounds=(0, l), num=spatial_disc)
 
-<<<<<<< HEAD
-        T = 1.
-        temporal_disc = 100
-        dt = sim.Domain(bounds=(0, T), num=temporal_disc)
-
-        norm_fak = np.ones(spatial_disc) * np.sqrt(2)
-        eig_values, eig_funcs = ef.SecondOrderDirichletEigenfunction.solve_evp_hint(param, l, scale=norm_fak)
-        register_base("eig_funcs", eig_funcs, overwrite=True)
-        _, adjoint_eig_funcs = ef.SecondOrderDirichletEigenfunction.solve_evp_hint(adjoint_param, l, scale=norm_fak)
-        register_base("adjoint_eig_funcs", adjoint_eig_funcs, overwrite=True)
-=======
         t_end = 1.
         temporal_disc = 50
         dt = cr.Domain(bounds=(0, t_end), num=temporal_disc)
@@ -1135,7 +1041,6 @@
         adjoint_eig_base = cr.Base([ef.SecondOrderDirichletEigenfunction(omega[i], adjoint_param, dz.bounds,
                                                                          norm_fak[i]) for i in range(spatial_disc)])
         reg.register_base("adjoint_eig_base", adjoint_eig_base, overwrite=True)
->>>>>>> 034a6c07
 
         # derive initial field variable x(z,0) and weights
         start_state = cr.Function(lambda z: 0., domain=(0, l))
@@ -1150,22 +1055,6 @@
         ce = sim.parse_weak_formulation(rad_pde)
         ss_weak = sim.create_state_space(ce)
 
-<<<<<<< HEAD
-        # determine (A,B) with modal transformation
-        A = np.diag(eig_values)
-        B = -a2 * np.array([adjoint_eig_funcs[i].derive()(l) for i in range(spatial_disc)])
-        ss_modal = sim.StateSpace("eig_funcs", A, B, input_handle=u)
-
-        deregister_base("eig_funcs")
-        deregister_base("adjoint_eig_funcs")
-
-        # TODO: resolve the big tolerance (rtol=3e-01) between ss_modal.A and ss_weak.A
-        # check if ss_modal.(A,B) is close to ss_weak.(A,B)
-        self.assertTrue(
-            np.allclose(np.sort(np.linalg.eigvals(ss_weak.A[1])), np.sort(np.linalg.eigvals(ss_modal.A[1])), rtol=3e-1,
-                        atol=0.))
-        self.assertTrue(np.allclose(np.array([i[0] for i in ss_weak.B[1]]), ss_modal.B[1]))
-=======
         # ------------- determine (A,B) with modal transformation
         a_mat = np.diag(eig_values)
         b_mat = -a2 * np.atleast_2d([fraction(l) for fraction in adjoint_eig_base.derive(1).fractions]).T
@@ -1176,7 +1065,6 @@
         self.assertTrue(np.allclose(np.sort(np.linalg.eigvals(ss_weak.A[1])), np.sort(np.linalg.eigvals(ss_modal.A[1])),
                                     rtol=3e-1, atol=0.))
         self.assertTrue(np.allclose(ss_weak.B[0][1], ss_modal.B[0][1]))
->>>>>>> 034a6c07
 
         # display results
         # TODO can the result be tested?
@@ -1197,26 +1085,13 @@
         actuation_type = 'robin'
         bound_cond_type = 'robin'
         param = [2., 1.5, -3., -1., -.5]
-<<<<<<< HEAD
-        adjoint_param = ef.SecondOrderEigenfunction.get_adjoint_problem(param)
-=======
         adjoint_param = parabolic.get_adjoint_rad_evp_param(param)
->>>>>>> 034a6c07
         a2, a1, a0, alpha, beta = param
 
         l = 1.
         spatial_disc = 10
         dz = cr.Domain(bounds=(0, l), num=spatial_disc)
 
-<<<<<<< HEAD
-        T = 1.
-        temporal_disc = 100
-        dt = sim.Domain(bounds=(0, T), num=temporal_disc)
-        n = 10
-
-        eig_val, init_eig_funcs = ef.SecondOrderRobinEigenfunction.solve_evp_hint(param, l, n=n)
-        _, init_adjoint_eig_funcs = ef.SecondOrderRobinEigenfunction.solve_evp_hint(adjoint_param, l, n=n)
-=======
         t_end = 1.
         temporal_disc = 50
         dt = cr.Domain(bounds=(0, t_end), num=temporal_disc)
@@ -1227,7 +1102,6 @@
         init_eig_base = cr.Base([ef.SecondOrderRobinEigenfunction(om, param, dz.bounds) for om in eig_freq])
         init_adjoint_eig_base = cr.Base([ef.SecondOrderRobinEigenfunction(om, adjoint_param, dz.bounds)
                                          for om in eig_freq])
->>>>>>> 034a6c07
 
         # normalize eigenfunctions and adjoint eigenfunctions
         eig_base, adjoint_eig_base = cr.normalize_base(init_eig_base, init_adjoint_eig_base)
@@ -1248,21 +1122,6 @@
         ce = sim.parse_weak_formulation(rad_pde)
         ss_weak = sim.create_state_space(ce)
 
-<<<<<<< HEAD
-        # determine (A,B) with modal transformation
-        A = np.diag(np.real_if_close(eig_val))
-        B = a2 * np.array([adjoint_eig_funcs[i](l) for i in range(len(eig_val))])
-        ss_modal = sim.StateSpace("eig_funcs", A, B, input_handle=u)
-
-        deregister_base("eig_funcs")
-        deregister_base("adjoint_eig_funcs")
-
-        # check if ss_modal.(A,B) is close to ss_weak.(A,B)
-        self.assertTrue(
-            np.allclose(np.sort(np.linalg.eigvals(ss_weak.A[1])), np.sort(np.linalg.eigvals(ss_modal.A[1])), rtol=1e-05,
-                        atol=0.))
-        self.assertTrue(np.allclose(np.array([i[0] for i in ss_weak.B[1]]), ss_modal.B[1]))
-=======
         # determine pair (A, B) by modal transformation
         a_mat = np.diag(np.real_if_close(eig_val))
         b_mat = a2 * np.atleast_2d([fraction(l) for fraction in adjoint_eig_base.fractions]).T
@@ -1272,7 +1131,6 @@
         self.assertTrue(np.allclose(np.sort(np.linalg.eigvals(ss_weak.A[1])), np.sort(np.linalg.eigvals(ss_modal.A[1])),
                                     rtol=1e-05, atol=0.))
         self.assertTrue(np.allclose(ss_weak.B[0][1], ss_modal.B[0][1]))
->>>>>>> 034a6c07
 
         # display results
         if show_plots:
