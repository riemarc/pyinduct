import sys
import unittest

import numpy as np
from scipy import integrate

from pyinduct import control as ct
from pyinduct import core as cr
from pyinduct import eigenfunctions as ef
from pyinduct import placeholder as ph
from pyinduct import register_base, deregister_base
from pyinduct import shapefunctions as sf
from pyinduct import simulation as sim
from pyinduct import trajectory as tr
from pyinduct import utils as ut
from pyinduct import visualization as vis

if any([arg in {'discover', 'setup.py', 'test'} for arg in sys.argv]):
    show_plots = False
else:
    # show_plots = True
    show_plots = False

if show_plots:
    import pyqtgraph as pg

    app = pg.QtGui.QApplication([])


# TODO Test for ControlLaw and LawEvaluator


class CollocatedTestCase(unittest.TestCase):
    def setUp(self):
        interval = (0, 1)
        nodes, funcs = sf.cure_interval(sf.LagrangeFirstOrder, interval, 3)
        register_base("funcs", funcs, overwrite=True)
        x_at1 = ph.FieldVariable("funcs", location=1)
        x_dt_at1 = ph.TemporalDerivedFieldVariable("funcs", 1, location=1)
        x_dz_at0 = ph.SpatialDerivedFieldVariable("funcs", 1, location=0)

        exp_func = cr.Function(np.exp)
        register_base("exp_func", exp_func, overwrite=True)
        exp_at1 = ph.ScalarFunction("exp_func", location=1)

        alpha = 2
        self.term1 = ph.ScalarTerm(x_dt_at1, 1 + alpha)
        self.term2 = ph.ScalarTerm(x_dz_at0, 2)
        self.term3 = ph.ScalarTerm(ph.Product(x_at1, exp_at1))

        self.weight_label = "funcs"
        self.weights = np.array([1, 1, 1, 2, 2, 2])

    def test_temp_term(self):
        law = ct.LawEvaluator(ct.approximate_control_law(ct.ControlLaw([self.term1])))
        res = law(self.weights, self.weight_label)["output"]
        self.assertAlmostEqual(res, 6)

    def test_spat_term(self):
        law = ct.LawEvaluator(ct.approximate_control_law(ct.ControlLaw([self.term2])))
        res = law(self.weights, self.weight_label)["output"]
        self.assertAlmostEqual(res, 0)

    def test_product_term(self):
        law = ct.LawEvaluator(ct.approximate_control_law(ct.ControlLaw([self.term3])))
        res = law(self.weights, self.weight_label)["output"]
        self.assertAlmostEqual(res, 1 * np.exp(1))

    def tearDown(self):
        deregister_base("funcs")
        deregister_base("exp_func")


class ContinuousTestCase(unittest.TestCase):
    def setUp(self):
        interval = (0, 1)
        nodes, funcs = sf.cure_interval(sf.LagrangeFirstOrder, interval, 3)
        register_base("funcs", funcs, overwrite=True)
        x = ph.FieldVariable("funcs")
        x_dt = ph.TemporalDerivedFieldVariable("funcs", 1)
        x_dz = ph.SpatialDerivedFieldVariable("funcs", 1)
        register_base("scal_func", cr.Function(np.exp), overwrite=True)
        exp = ph.ScalarFunction("scal_func")

        alpha = 2
        self.term1 = ph.IntegralTerm(x_dt, interval, 1 + alpha)
        self.term2 = ph.IntegralTerm(x_dz, interval, 2)
        self.term3 = ph.IntegralTerm(ph.Product(x, exp), interval)

        self.weight_label = "funcs"
        self.weights = np.hstack([1, 1, 1, 2, 2, 2])

    def test_temp_term(self):
        law = ct.LawEvaluator(ct.approximate_control_law(ct.ControlLaw([self.term1])))
        res = law(self.weights, self.weight_label)["output"]
        self.assertTrue(np.equal(res, 6))

    def test_spat_term(self):
        law = ct.LawEvaluator(ct.approximate_control_law(ct.ControlLaw([self.term2])))
        res = law(self.weights, self.weight_label)["output"]
        self.assertAlmostEqual(res, 0)

    def test_product_term(self):
        law = ct.LawEvaluator(ct.approximate_control_law(ct.ControlLaw([self.term3])))
        res = law(self.weights, self.weight_label)["output"]
        # TODO calculate expected result
        # self.assertAlmostEqual(res, 1*np.exp(1))

    def tearDown(self):
        deregister_base("funcs")
        deregister_base("scal_func")


class RadDirichletControlApproxTest(unittest.TestCase):
    def setUp(self):
        pass

    def test_it(self):
        # original system parameters
        a2 = 1
        a1 = 0  # attention: only a2 = 1., a1 =0 supported in this test case
        a0 = 0
        param = [a2, a1, a0, None, None]

        # target system parameters (controller parameters)
        a1_t = 0
        a0_t = 0  # attention: only a2 = 1., a1 =0 and a0 =0 supported in this test case
        param_t = [a2, a1_t, a0_t, None, None]

        # system/simulation parameters
        actuation_type = 'dirichlet'
        bound_cond_type = 'dirichlet'

        l = 1.
        spatial_disc = 10
        dz = sim.Domain(bounds=(0, l), num=spatial_disc)

        T = 1.
        temporal_disc = 1e2
        dt = sim.Domain(bounds=(0, T), num=temporal_disc)

        n = 10

        # eigenvalues /-functions original system
        eig_freq = np.array([(i + 1) * np.pi / l for i in range(n)])
        eig_values = a0 - a2 * eig_freq ** 2 - a1 ** 2 / 4. / a2
        norm_fac = np.ones(eig_freq.shape) * np.sqrt(2)
        eig_funcs = np.asarray(
            [ef.SecondOrderDirichletEigenfunction(eig_freq[i], param, l, norm_fac[i]) for i in range(n)])
        register_base("eig_funcs", eig_funcs, overwrite=True)

        # eigenfunctions target system
        eig_freq_t = np.sqrt(-eig_values.astype(complex))
        norm_fac_t = norm_fac * eig_freq / eig_freq_t
        eig_funcs_t = np.asarray(
            [ef.SecondOrderDirichletEigenfunction(eig_freq_t[i], param_t, l, norm_fac_t[i]) for i in range(n)])
        register_base("eig_funcs_t", eig_funcs_t, overwrite=True)

        # derive initial field variable x(z,0) and weights
        start_state = cr.Function(lambda z: 0., domain=(0, l))
        initial_weights = cr.project_on_base(start_state, eig_funcs)

        # init trajectory / input of target system
        traj = tr.RadTrajectory(l, T, param_t, bound_cond_type, actuation_type)

        # init controller
        x_at_1 = ph.FieldVariable("eig_funcs", location=1)
        xt_at_1 = ph.FieldVariable("eig_funcs_t", weight_label="eig_funcs", location=1)
        controller = ct.Controller(ct.ControlLaw([ph.ScalarTerm(x_at_1, 1), ph.ScalarTerm(xt_at_1, -1)]))

        # input with feedback
        control_law = sim.SimulationInputSum([traj, controller])

        # determine (A,B) with modal transformation
        A = np.diag(eig_values)
        B = -a2 * np.array([eig_funcs[i].derive()(l) for i in range(n)])
        ss = sim.StateSpace("eig_funcs", A, B, input_handle=control_law)

        # simulate
        t, q = sim.simulate_state_space(ss, initial_weights, dt)

        eval_d = sim.evaluate_approximation("eig_funcs", q, t, dz)
        x_0t = eval_d.output_data[:, 0]
        yc, tc = tr.gevrey_tanh(T, 1)
        x_0t_desired = np.interp(t, tc, yc[0, :])
        self.assertLess(np.average((x_0t - x_0t_desired) ** 2), 0.5)

        # display results
        if show_plots:
            eval_d = sim.evaluate_approximation("eig_funcs", q, t, dz)
            win2 = vis.PgSurfacePlot(eval_d)
            app.exec_()

        deregister_base("eig_funcs")
        deregister_base("eig_funcs_t")


class RadRobinControlApproxTest(unittest.TestCase):
    """
    """

    def setUp(self):
        pass

    def test_it(self):
        # original system parameters
        a2 = 1.5
        a1 = 2.5
        a0 = 28
        alpha = -2
        beta = -3
        param = [a2, a1, a0, alpha, beta]
        adjoint_param = ef.SecondOrderEigenfunction.get_adjoint_problem(param)

        # target system parameters (controller parameters)
        a1_t = -5
        a0_t = -25
        alpha_t = 3
        beta_t = 2
        # a1_t = a1; a0_t = a0; alpha_t = alpha; beta_t = beta
        param_t = [a2, a1_t, a0_t, alpha_t, beta_t]

<<<<<<< HEAD
        # original intermediate ("_i") and target intermediate ("_ti") system parameters
        _, _, a0_i, alpha_i, beta_i = ef.transform2intermediate(param)
        _, _, a0_ti, alpha_ti, beta_ti = ef.transform2intermediate(param_t)
=======
        # original intermediate ("_i") and traget intermediate ("_ti") system parameters
        _, _, a0_i, alpha_i, beta_i = ef.transform_to_intermediate(param)
        _, _, a0_ti, alpha_ti, beta_ti = ef.transform_to_intermediate(param_t)
>>>>>>> b7ee909d

        # system/simulation parameters
        actuation_type = 'robin'
        bound_cond_type = 'robin'
        self.l = l = 1
        spatial_disc = 10
        dz = sim.Domain(bounds=(0, self.l), num=spatial_disc)

        T = 1.
        temporal_disc = 1e2
        dt = sim.Domain(bounds=(0, T), num=temporal_disc)
        n = 10

        # create (not normalized) eigenfunctions
        eig_freq, eig_val = ef.SecondOrderRobinEigenfunction.eigfreq_eigval_hint(param, self.l, n)
        init_eig_funcs = np.array([ef.SecondOrderRobinEigenfunction(om, param, l) for om in eig_freq])
        init_adjoint_eig_funcs = np.array([ef.SecondOrderRobinEigenfunction(om, adjoint_param, l) for om in eig_freq])

        # normalize eigenfunctions and adjoint eigenfunctions
        eig_funcs, adjoint_eig_funcs = cr.normalize_base(init_eig_funcs, init_adjoint_eig_funcs)

        # eigenfunctions from target system ("_t")
        eig_freq_t = np.sqrt(-a1_t ** 2 / 4 / a2 ** 2 + (a0_t - eig_val) / a2)
        eig_funcs_t = np.array(
            [ef.SecondOrderRobinEigenfunction(eig_freq_t[i], param_t, l).scale(eig_funcs[i](0)) for i in range(n)])

        # register eigenfunctions
        register_base("eig_funcs", eig_funcs, overwrite=True)
        register_base("adjoint_eig_funcs", adjoint_eig_funcs, overwrite=True)
        register_base("eig_funcs_t", eig_funcs_t, overwrite=True)

        # derive initial field variable x(z,0) and weights
        start_state = cr.Function(lambda z: 0., domain=(0, self.l))
        initial_weights = cr.project_on_base(start_state, adjoint_eig_funcs)

        # controller initialization
        x_at_l = ph.FieldVariable("eig_funcs", location=self.l)
        xd_at_l = ph.SpatialDerivedFieldVariable("eig_funcs", 1, location=self.l)
        x_t_at_l = ph.FieldVariable("eig_funcs_t", weight_label="eig_funcs", location=self.l)
        xd_t_at_l = ph.SpatialDerivedFieldVariable("eig_funcs_t", 1, weight_label="eig_funcs", location=self.l)
        combined_transform = lambda z: np.exp((a1_t - a1) / 2 / a2 * z)
        int_kernel_zz = lambda z: alpha_ti - alpha_i + (a0_i - a0_ti) / 2 / a2 * z
        controller = ct.Controller(ct.ControlLaw([ph.ScalarTerm(x_at_l, (beta_i - beta_ti - int_kernel_zz(self.l))),
                                                  ph.ScalarTerm(x_t_at_l, -beta_ti * combined_transform(self.l)),
                                                  ph.ScalarTerm(x_at_l, beta_ti),
                                                  ph.ScalarTerm(xd_t_at_l, -combined_transform(self.l)),
                                                  ph.ScalarTerm(x_t_at_l, -a1_t / 2 / a2 * combined_transform(self.l)),
                                                  ph.ScalarTerm(xd_at_l, 1),
                                                  ph.ScalarTerm(x_at_l, a1 / 2 / a2 + int_kernel_zz(self.l))]))

        # init trajectory
        traj = tr.RadTrajectory(self.l, T, param_t, bound_cond_type, actuation_type)
        traj.scale = combined_transform(self.l)

        # input with feedback
        control_law = sim.SimulationInputSum([traj, controller])
        # control_law = sim.simInputSum([traj])

        # determine (A,B) with modal-transformation
        A = np.diag(np.real(eig_val))
        B = a2 * np.array([adjoint_eig_funcs[i](self.l) for i in range(len(eig_freq))])
        ss_modal = sim.StateSpace("eig_funcs", A, B, input_handle=control_law)

        # simulate
        t, q = sim.simulate_state_space(ss_modal, initial_weights, dt)

        eval_d = sim.evaluate_approximation("eig_funcs", q, t, dz)
        x_0t = eval_d.output_data[:, 0]
        yc, tc = tr.gevrey_tanh(T, 1)
        x_0t_desired = np.interp(t, tc, yc[0, :])
        self.assertLess(np.average((x_0t - x_0t_desired) ** 2), 1e-4)

        # display results
        if show_plots:
            win1 = vis.PgAnimatedPlot([eval_d], title="Test")
            win2 = vis.PgSurfacePlot(eval_d)
            app.exec_()

        deregister_base("eig_funcs")
        deregister_base("adjoint_eig_funcs")
        deregister_base("eig_funcs_t")


class RadRobinGenericBacksteppingControllerTest(unittest.TestCase):
    """
    """

    def setUp(self):
        # original system parameters
        a2 = 1.5
        a1 = 2.5
        a0 = 28
        alpha = -2
        beta = -3
        self.param = [a2, a1, a0, alpha, beta]
        adjoint_param = ef.SecondOrderEigenfunction.get_adjoint_problem(self.param)

        # target system parameters (controller parameters)
        a1_t = -5
        a0_t = -25
        alpha_t = 3
        beta_t = 2
        # a1_t = a1; a0_t = a0; alpha_t = alpha; beta_t = beta
        self.param_t = [a2, a1_t, a0_t, alpha_t, beta_t]

        # original intermediate ("_i") and target intermediate ("_ti") system parameters
        _, _, a0_i, self.alpha_i, self.beta_i = ef.transform_to_intermediate(self.param)
        self.param_i = a2, 0, a0_i, self.alpha_i, self.beta_i
        _, _, a0_ti, self.alpha_ti, self.beta_ti = ef.transform_to_intermediate(self.param_t)
        self.param_ti = a2, 0, a0_ti, self.alpha_ti, self.beta_ti

        # system/simulation parameters
        actuation_type = 'robin'
        bound_cond_type = 'robin'
        self.l = 1
        spatial_disc = 10
        self.dz = sim.Domain(bounds=(0, self.l), num=spatial_disc)

        self.T = 1
        temporal_disc = 1e2
        self.dt = sim.Domain(bounds=(0, self.T), num=temporal_disc)
        self.n = 10

        # create (not normalized) eigenfunctions
        eig_freq, self.eig_val = ef.SecondOrderRobinEigenfunction.eigfreq_eigval_hint(self.param, self.l, self.n)
        init_eig_funcs = np.array([ef.SecondOrderRobinEigenfunction(om, self.param, self.l) for om in eig_freq])
        init_adjoint_eig_funcs = np.array(
            [ef.SecondOrderRobinEigenfunction(om, adjoint_param, self.l) for om in eig_freq])

        # normalize eigenfunctions and adjoint eigenfunctions
        eig_funcs, self.adjoint_eig_funcs = cr.normalize_base(init_eig_funcs, init_adjoint_eig_funcs)

        # eigenfunctions from target system ("_t")
        eig_freq_t = np.sqrt(-a1_t ** 2 / 4 / a2 ** 2 + (a0_t - self.eig_val) / a2)
        eig_funcs_t = np.array(
            [ef.SecondOrderRobinEigenfunction(eig_freq_t[i], self.param_t, self.l).scale(eig_funcs[i](0)) for i in
             range(self.n)])

        # create testfunctions
        nodes, self.fem_funcs = sf.cure_interval(sf.LagrangeFirstOrder, self.dz.bounds, node_count=self.n)

        # register eigenfunctions
        register_base("eig_funcs", eig_funcs, overwrite=True)
        register_base("adjoint_eig_funcs", self.adjoint_eig_funcs, overwrite=True)
        register_base("eig_funcs_t", eig_funcs_t, overwrite=True)
        register_base("fem_funcs", self.fem_funcs, overwrite=True)

        # init trajectory
        self.traj = tr.RadTrajectory(self.l, self.T, self.param_ti, bound_cond_type, actuation_type)

        # original () and target (_t) field variable
        fem_field_variable = ph.FieldVariable("fem_funcs", location=self.l)
        field_variable = ph.FieldVariable("eig_funcs", location=self.l)
        d_field_variable = ph.SpatialDerivedFieldVariable("eig_funcs", 1, location=self.l)
        field_variable_t = ph.FieldVariable("eig_funcs_t", weight_label="eig_funcs", location=self.l)
        d_field_variable_t = ph.SpatialDerivedFieldVariable("eig_funcs_t", 1, weight_label="eig_funcs", location=self.l)

        # intermediate (_i) and target intermediate (_ti) transformations by z=l
        self.transform_i = lambda z: np.exp(a1 / 2 / a2 * z)  # x_i  = x   * transform_i
        self.transform_ti = lambda z: np.exp(a1_t / 2 / a2 * z)  # x_ti = x_t * transform_ti

        # intermediate (_i) and target intermediate (_ti) field variable (list of scalar terms = sum of scalar terms)
        self.x_fem_i_at_l = [ph.ScalarTerm(fem_field_variable, self.transform_i(self.l))]
        self.x_i_at_l = [ph.ScalarTerm(field_variable, self.transform_i(self.l))]
        self.xd_i_at_l = [ph.ScalarTerm(d_field_variable, self.transform_i(self.l)),
                          ph.ScalarTerm(field_variable, self.transform_i(self.l) * a1 / 2 / a2)]
        self.x_ti_at_l = [ph.ScalarTerm(field_variable_t, self.transform_ti(self.l))]
        self.xd_ti_at_l = [ph.ScalarTerm(d_field_variable_t, self.transform_ti(self.l)),
                           ph.ScalarTerm(field_variable_t, self.transform_ti(self.l) * a1_t / 2 / a2)]

        # discontinuous operator (Kx)(t) = int_kernel_zz(l)*x(l,t)
        self.int_kernel_zz = lambda z: self.alpha_ti - self.alpha_i + (a0_i - a0_ti) / 2 / a2 * z

    def test_fem(self):
        self.act_funcs = "fem_funcs"
        controller = ut.get_parabolic_robin_backstepping_controller(state=self.x_fem_i_at_l, approx_state=self.x_i_at_l,
                                                                    d_approx_state=self.xd_i_at_l,
                                                                    approx_target_state=self.x_ti_at_l,
                                                                    d_approx_target_state=self.xd_ti_at_l,
                                                                    integral_kernel_zz=self.int_kernel_zz(self.l),
                                                                    original_beta=self.beta_i, target_beta=self.beta_ti,
                                                                    trajectory=self.traj,
                                                                    scale=self.transform_i(-self.l))

        # determine (A,B) with modal-transfomation
        rad_pde = ut.get_parabolic_robin_weak_form(self.act_funcs, self.act_funcs, controller, self.param,
                                                   self.dz.bounds)
        cf = sim.parse_weak_formulation(rad_pde)
        ss_weak = cf.convert_to_state_space()

        # simulate
        self.t, self.q = sim.simulate_state_space(ss_weak, np.zeros((len(self.fem_funcs))), self.dt)

        eval_d = sim.evaluate_approximation(self.act_funcs, self.q, self.t, self.dz)
        x_0t = eval_d.output_data[:, 0]
        yc, tc = tr.gevrey_tanh(self.T, 1)
        x_0t_desired = np.interp(self.t, tc, yc[0, :])
        self.assertLess(np.average((x_0t - x_0t_desired) ** 2), 1e-3)

        # display results
        if show_plots:
            win1 = vis.PgAnimatedPlot([eval_d], title="Test")
            win2 = vis.PgSurfacePlot(eval_d)
            app.exec_()

    def test_modal(self):
        self.act_funcs = "eig_funcs"
        a2, a1, a0, alpha, beta = self.param
        controller = ut.get_parabolic_robin_backstepping_controller(state=self.x_i_at_l, approx_state=self.x_i_at_l,
                                                                    d_approx_state=self.xd_i_at_l,
                                                                    approx_target_state=self.x_ti_at_l,
                                                                    d_approx_target_state=self.xd_ti_at_l,
                                                                    integral_kernel_zz=self.int_kernel_zz(self.l),
                                                                    original_beta=self.beta_i, target_beta=self.beta_ti,
                                                                    trajectory=self.traj,
                                                                    scale=self.transform_i(-self.l))

        # determine (A,B) with modal transformation
        A = np.diag(np.real(self.eig_val))
        B = a2 * np.array([self.adjoint_eig_funcs[i](self.l) for i in range(self.n)])
        ss_modal = sim.StateSpace(self.act_funcs, A, B, input_handle=controller)

        # simulate
        self.t, self.q = sim.simulate_state_space(ss_modal, np.zeros((len(self.adjoint_eig_funcs))), self.dt)

        eval_d = sim.evaluate_approximation(self.act_funcs, self.q, self.t, self.dz)
        x_0t = eval_d.output_data[:, 0]
        yc, tc = tr.gevrey_tanh(self.T, 1)
        x_0t_desired = np.interp(self.t, tc, yc[0, :])
        self.assertLess(np.average((x_0t - x_0t_desired) ** 2), 1e-2)

        # display results
        if show_plots:
            win1 = vis.PgAnimatedPlot([eval_d], title="Test")
            win2 = vis.PgSurfacePlot(eval_d)
            app.exec_()

    def tearDown(self):
        deregister_base("eig_funcs")
        deregister_base("adjoint_eig_funcs")
        deregister_base("eig_funcs_t")
        deregister_base("fem_funcs")


class RadRobinSpatiallyVaryingCoefficientControllerTest(unittest.TestCase):
    """
    """

    def test_it(self):
        # system/simulation parameters
        actuation_type = 'robin'
        bound_cond_type = 'robin'

        self.l = 1.
        spatial_disc = 10
        self.dz = sim.Domain(bounds=(0, self.l), num=spatial_disc)

        self.T = 1.
        temporal_disc = 1e2
        self.dt = sim.Domain(bounds=(0, self.T), num=temporal_disc)

        self.n = 10

        # original system parameters
        a2 = 1.5
        a1_z = cr.Function(lambda z: 1, derivative_handles=[lambda z: 0])
        a0_z = lambda z: 3
        alpha = -2
        beta = -3
        self.param = [a2, a1_z, a0_z, alpha, beta]

        # target system parameters (controller parameters)
        a1_t = -0
        a0_t = -1
        alpha_t = 1
        beta_t = 1
        self.param_t = [a2, a1_t, a0_t, alpha_t, beta_t]
        adjoint_param_t = ef.SecondOrderEigenfunction.get_adjoint_problem(self.param_t)

        # original intermediate ("_i") and traget intermediate ("_ti") system parameters
        _, _, a0_i, alpha_i, beta_i = ef.transform_to_intermediate(self.param, l=self.l)
        self.param_i = a2, 0, a0_i, alpha_i, beta_i
        _, _, a0_ti, alpha_ti, beta_ti = ef.transform_to_intermediate(self.param_t)
        self.param_ti = a2, 0, a0_ti, alpha_ti, beta_ti

        # create (not normalized) target (_t) eigenfunctions
        eig_freq_t, self.eig_val_t = ef.SecondOrderRobinEigenfunction.eigfreq_eigval_hint(self.param_t, self.l, self.n)
        init_eig_funcs_t = np.array([ef.SecondOrderRobinEigenfunction(om, self.param_t, self.l) for om in eig_freq_t])
        init_adjoint_eig_funcs_t = np.array(
            [ef.SecondOrderRobinEigenfunction(om, adjoint_param_t, self.l) for om in eig_freq_t])

        # normalize eigenfunctions and adjoint eigenfunctions
        eig_funcs_t, self.adjoint_eig_funcs_t = cr.normalize_base(init_eig_funcs_t, init_adjoint_eig_funcs_t)

        # # transformed original eigenfunctions
        self.eig_funcs = np.array([ef.TransformedSecondOrderEigenfunction(self.eig_val_t[i],
                                                                          [eig_funcs_t[i](0), alpha * eig_funcs_t[i](0),
                                                                           0, 0], [a2, a1_z, a0_z],
                                                                          np.linspace(0, self.l, 1e4)) for i in
                                   range(self.n)])

        # create test-functions
        nodes, self.fem_funcs = sf.cure_interval(sf.LagrangeFirstOrder, self.dz.bounds, node_count=self.n)

        # register functions
        register_base("eig_funcs_t", eig_funcs_t, overwrite=True)
        register_base("adjoint_eig_funcs_t", self.adjoint_eig_funcs_t, overwrite=True)
        register_base("eig_funcs", self.eig_funcs, overwrite=True)
        register_base("fem_funcs", self.fem_funcs, overwrite=True)

        # init trajectory
        self.traj = tr.RadTrajectory(self.l, self.T, self.param_ti, bound_cond_type, actuation_type)

        # original () and target (_t) field variable
        fem_field_variable = ph.FieldVariable("fem_funcs", location=self.l)
        field_variable_t = ph.FieldVariable("eig_funcs_t", weight_label="eig_funcs", location=self.l)
        d_field_variable_t = ph.SpatialDerivedFieldVariable("eig_funcs_t", 1, weight_label="eig_funcs", location=self.l)
        field_variable = ph.FieldVariable("eig_funcs", location=self.l)
        d_field_variable = ph.SpatialDerivedFieldVariable("eig_funcs", 1, location=self.l)
        # intermediate (_i) and target intermediate (_ti) transformations by z=l

        #  x_i  = x   * transform_i_at_l
        self.transform_i_at_l = np.exp(integrate.quad(lambda z: a1_z(z) / 2 / a2, 0, self.l)[0])

        # x  = x_i   * inv_transform_i_at_l
        self.inv_transform_i_at_l = np.exp(-integrate.quad(lambda z: a1_z(z) / 2 / a2, 0, self.l)[0])

        # x_ti = x_t * transform_ti_at_l
        self.transform_ti_at_l = np.exp(a1_t / 2 / a2 * self.l)

        # intermediate (_i) and target intermediate (_ti) field variable (list of scalar terms = sum of scalar terms)
        self.x_fem_i_at_l = [ph.ScalarTerm(fem_field_variable, self.transform_i_at_l)]
        self.x_i_at_l = [ph.ScalarTerm(field_variable, self.transform_i_at_l)]
        self.xd_i_at_l = [ph.ScalarTerm(d_field_variable, self.transform_i_at_l),
                          ph.ScalarTerm(field_variable, self.transform_i_at_l * a1_z(self.l) / 2 / a2)]
        self.x_ti_at_l = [ph.ScalarTerm(field_variable_t, self.transform_ti_at_l)]
        self.xd_ti_at_l = [ph.ScalarTerm(d_field_variable_t, self.transform_ti_at_l),
                           ph.ScalarTerm(field_variable_t, self.transform_ti_at_l * a1_t / 2 / a2)]

        # discontinuous operator (Kx)(t) = int_kernel_zz(l)*x(l,t)
        self.int_kernel_zz = alpha_ti - alpha_i + integrate.quad(lambda z: (a0_i(z) - a0_ti) / 2 / a2, 0, self.l)[0]

        controller = ut.get_parabolic_robin_backstepping_controller(state=self.x_fem_i_at_l, approx_state=self.x_i_at_l,
                                                                    d_approx_state=self.xd_i_at_l,
                                                                    approx_target_state=self.x_ti_at_l,
                                                                    d_approx_target_state=self.xd_ti_at_l,
                                                                    integral_kernel_zz=self.int_kernel_zz,
                                                                    original_beta=beta_i, target_beta=beta_ti,
                                                                    trajectory=self.traj,
                                                                    scale=self.inv_transform_i_at_l)

        rad_pde = ut.get_parabolic_robin_weak_form("fem_funcs", "fem_funcs", controller, self.param, self.dz.bounds)
        cf = sim.parse_weak_formulation(rad_pde)
        ss_weak = cf.convert_to_state_space()

        # simulate
        t, q = sim.simulate_state_space(ss_weak, np.zeros((len(self.fem_funcs))), self.dt)
        eval_d = sim.evaluate_approximation("fem_funcs", q, t, self.dz)
        x_0t = eval_d.output_data[:, 0]
        yc, tc = tr.gevrey_tanh(self.T, 1)
        x_0t_desired = np.interp(t, tc, yc[0, :])
        self.assertLess(np.average((x_0t - x_0t_desired) ** 2), 1e-4)

        # display results
        if show_plots:
            win1 = vis.PgAnimatedPlot([eval_d], title="Test")
            win2 = vis.PgSurfacePlot(eval_d)
            app.exec_()

        deregister_base("eig_funcs")
        deregister_base("adjoint_eig_funcs")
        deregister_base("eig_funcs_t")
        deregister_base("fem_funcs")


class RadRobinInDomainBacksteppingControllerTest(unittest.TestCase):
    """
    """

    def test_fem(self):

        # system/simulation parameters
        actuation_type = 'robin'
        bound_cond_type = 'robin'

        self.l = 1.
        spatial_disc = 30
        self.dz = sim.Domain(bounds=(0, self.l), num=spatial_disc)

        self.T = 1.
        temporal_disc = 1e2
        self.dt = sim.Domain(bounds=(0, self.T), num=temporal_disc)
        self.n = 12

        # original system parameters
        a2 = 1.5
        a1 = 2.5
        a0 = 28
        alpha = -2
        beta = -3
        self.param = [a2, a1, a0, alpha, beta]
        adjoint_param = ef.SecondOrderEigenfunction.get_adjoint_problem(self.param)

        # target system parameters (controller parameters)
        a1_t = -5
        a0_t = -25
        alpha_t = 3
        beta_t = 2
        self.param_t = [a2, a1_t, a0_t, alpha_t, beta_t]

        # actuation_type by b which is close to b_desired on a k times subdivided spatial domain
        b_desired = self.l / 2
        k = 51  # = k1 + k2
        k1, k2, self.b = ut.split_domain(k, b_desired, self.l, mode='coprime')[0:3]
        M = np.linalg.inv(ut.get_inn_domain_transformation_matrix(k1, k2, mode="2n"))

        # original intermediate ("_i") and traget intermediate ("_ti") system parameters
        _, _, a0_i, self.alpha_i, self.beta_i = ef.transform_to_intermediate(self.param)
        self.param_i = a2, 0, a0_i, self.alpha_i, self.beta_i
        _, _, a0_ti, self.alpha_ti, self.beta_ti = ef.transform_to_intermediate(self.param_t)
        self.param_ti = a2, 0, a0_ti, self.alpha_ti, self.beta_ti

        # create (not normalized) eigenfunctions
        eig_freq, self.eig_val = ef.SecondOrderRobinEigenfunction.eigfreq_eigval_hint(self.param, self.l, self.n)
        init_eig_funcs = np.array([ef.SecondOrderRobinEigenfunction(om, self.param, self.l) for om in eig_freq])
        init_adjoint_eig_funcs = np.array(
            [ef.SecondOrderRobinEigenfunction(om, adjoint_param, self.l) for om in eig_freq])

        # normalize eigenfunctions and adjoint eigenfunctions
        eig_funcs, self.adjoint_eig_funcs = cr.normalize_base(init_eig_funcs, init_adjoint_eig_funcs)

        # eigenfunctions of the in-domain intermediate (_id) and the intermediate (_i) system
        eig_freq_i, eig_val_i = ef.SecondOrderRobinEigenfunction.eigfreq_eigval_hint(self.param_i, self.l, self.n)
        self.assertTrue(all(np.isclose(eig_val_i, self.eig_val)))
        eig_funcs_id = np.array(
            [ef.SecondOrderRobinEigenfunction(eig_freq_i[i], self.param_i, self.l, eig_funcs[i](0)) for i in
             range(self.n)])
        eig_funcs_i = np.array([ef.SecondOrderRobinEigenfunction(eig_freq_i[i], self.param_i, self.l,
                                                                 eig_funcs[i](0) * eig_funcs_id[i](self.l) /
                                                                 eig_funcs_id[i](self.b)) for i in range(self.n)])

        # eigenfunctions from target system ("_ti")
        eig_freq_ti = np.sqrt((a0_ti - self.eig_val) / a2)
        eig_funcs_ti = np.array(
            [ef.SecondOrderRobinEigenfunction(eig_freq_ti[i], self.param_ti, self.l, eig_funcs_i[i](0)) for i in
             range(self.n)])

        # create testfunctions
        nodes, self.fem_funcs = sf.cure_interval(sf.LagrangeFirstOrder, self.dz.bounds, node_count=self.n)

        # register eigenfunctions
        # register_functions("eig_funcs", eig_funcs, overwrite=True)
        register_base("adjoint_eig_funcs", self.adjoint_eig_funcs, overwrite=True)
        register_base("eig_funcs", eig_funcs, overwrite=True)
        register_base("eig_funcs_i", eig_funcs_i, overwrite=True)
        register_base("eig_funcs_ti", eig_funcs_ti, overwrite=True)
        register_base("fem_funcs", self.fem_funcs, overwrite=True)

        # init trajectory
        self.traj = tr.RadTrajectory(self.l, self.T, self.param_ti, bound_cond_type, actuation_type)

        # original () and target (_t) field variable
        fem_field_variable = ph.FieldVariable("fem_funcs", location=self.l)
        field_variable_i = ph.FieldVariable("eig_funcs_i", weight_label="eig_funcs", location=self.l)
        d_field_variable_i = ph.SpatialDerivedFieldVariable("eig_funcs_i", 1, weight_label="eig_funcs", location=self.l)
        field_variable_ti = ph.FieldVariable("eig_funcs_ti", weight_label="eig_funcs", location=self.l)
        d_field_variable_ti = ph.SpatialDerivedFieldVariable("eig_funcs_ti", 1, weight_label="eig_funcs",
                                                             location=self.l)

        # intermediate (_i) and target intermediate (_ti) field variable (list of scalar terms = sum of scalar terms)
        self.x_fem_i_at_l = [ph.ScalarTerm(fem_field_variable)]
        self.x_i_at_l = [ph.ScalarTerm(field_variable_i)]
        self.xd_i_at_l = [ph.ScalarTerm(d_field_variable_i)]
        self.x_ti_at_l = [ph.ScalarTerm(field_variable_ti)]
        self.xd_ti_at_l = [ph.ScalarTerm(d_field_variable_ti)]

        # shift transformation
        shifted_fem_funcs_i = np.array(
            [ef.FiniteTransformFunction(func, M, self.l, scale_func=lambda z: np.exp(a1 / 2 / a2 * z)) for func in
             self.fem_funcs])
        shifted_eig_funcs_id = np.array([ef.FiniteTransformFunction(func, M, self.l) for func in eig_funcs_id])
        register_base("sh_fem_funcs_i", shifted_fem_funcs_i, overwrite=True)
        register_base("sh_eig_funcs_id", shifted_eig_funcs_id, overwrite=True)
        sh_fem_field_variable_i = ph.FieldVariable("sh_fem_funcs_i", weight_label="fem_funcs", location=self.l)
        sh_field_variable_id = ph.FieldVariable("sh_eig_funcs_id", weight_label="eig_funcs", location=self.l)
        self.sh_x_fem_i_at_l = [ph.ScalarTerm(sh_fem_field_variable_i), ph.ScalarTerm(field_variable_i),
                                ph.ScalarTerm(sh_field_variable_id, -1)]

        # discontinuous operator (Kx)(t) = int_kernel_zz(l)*x(l,t)
        self.int_kernel_zz = lambda z: self.alpha_ti - self.alpha_i + (a0_i - a0_ti) / 2 / a2 * z

        a2, a1, _, _, _ = self.param
        controller = ut.get_parabolic_robin_backstepping_controller(state=self.sh_x_fem_i_at_l,
                                                                    approx_state=self.x_i_at_l,
                                                                    d_approx_state=self.xd_i_at_l,
                                                                    approx_target_state=self.x_ti_at_l,
                                                                    d_approx_target_state=self.xd_ti_at_l,
                                                                    integral_kernel_zz=self.int_kernel_zz(self.l),
                                                                    original_beta=self.beta_i, target_beta=self.beta_ti,
                                                                    trajectory=self.traj,
                                                                    scale=np.exp(-a1 / 2 / a2 * self.b))

        # determine (A,B) with modal transformation
        rad_pde = ut.get_parabolic_robin_weak_form("fem_funcs", "fem_funcs", controller, self.param, self.dz.bounds,
                                                   self.b)
        cf = sim.parse_weak_formulation(rad_pde)
        ss_weak = cf.convert_to_state_space()

        # simulate
        t, q = sim.simulate_state_space(ss_weak, np.zeros((len(self.fem_funcs))), self.dt)

        # weights of the intermediate system
        mat = cr.calculate_base_transformation_matrix(self.fem_funcs, eig_funcs)
        q_i = np.zeros((q.shape[0], len(eig_funcs_i)))
        for i in range(q.shape[0]):
            q_i[i, :] = np.dot(q[i, :], np.transpose(mat))

        eval_i = sim.evaluate_approximation("eig_funcs_i", q_i, t, self.dz)
        x_0t = eval_i.output_data[:, 0]
        yc, tc = tr.gevrey_tanh(self.T, 1)
        x_0t_desired = np.interp(t, tc, yc[0, :])
        self.assertLess(np.average((x_0t - x_0t_desired) ** 2), 1e-2)

        # display results
        if show_plots:
            eval_d = sim.evaluate_approximation("fem_funcs", q, t, self.dz)
            win1 = vis.PgSurfacePlot(eval_i)
            win2 = vis.PgSurfacePlot(eval_d)
            app.exec_()

        deregister_base("eig_funcs")
        deregister_base("eig_funcs_i")
        deregister_base("eig_funcs_ti")
        deregister_base("fem_funcs")
        deregister_base("sh_fem_funcs_i")
        deregister_base("sh_eig_funcs_id")<|MERGE_RESOLUTION|>--- conflicted
+++ resolved
@@ -220,15 +220,9 @@
         # a1_t = a1; a0_t = a0; alpha_t = alpha; beta_t = beta
         param_t = [a2, a1_t, a0_t, alpha_t, beta_t]
 
-<<<<<<< HEAD
-        # original intermediate ("_i") and target intermediate ("_ti") system parameters
-        _, _, a0_i, alpha_i, beta_i = ef.transform2intermediate(param)
-        _, _, a0_ti, alpha_ti, beta_ti = ef.transform2intermediate(param_t)
-=======
         # original intermediate ("_i") and traget intermediate ("_ti") system parameters
         _, _, a0_i, alpha_i, beta_i = ef.transform_to_intermediate(param)
         _, _, a0_ti, alpha_ti, beta_ti = ef.transform_to_intermediate(param_t)
->>>>>>> b7ee909d
 
         # system/simulation parameters
         actuation_type = 'robin'
