import os
import sys
import unittest

import pyinduct as pi
from pyinduct import utils as ut

if any([arg in {'discover', 'setup.py', 'test'} for arg in sys.argv]):
    show_plots = False
else:
    show_plots = True
    # show_plots = False

if show_plots:
    import pyqtgraph as pg

    app = pg.QtGui.QApplication([])


<<<<<<< HEAD
class ParamsTestCase(unittest.TestCase):

    def test_init(self):
        p = ut.Parameters(a=10, b=12, c="high")
        self.assertTrue(p.a == 10)
        self.assertTrue(p.b == 12)
        self.assertTrue(p.c == "high")


class FindRootsTestCase(unittest.TestCase):
    def setUp(self):
        def _char_equation(omega):
            return omega * (np.sin(omega) + omega * np.cos(omega))

        def _univar_equation(x):
            return [np.cos(x[0]), np.cos(4 * x[1])]

        def _cmplx_equation(lamda):
            alpha = 0
            beta = 0
            om = lamda
            eta = -.5
            l = 1

            # watch singularity at om=0
            if np.round(om, 200) != 0.:
                zero = (alpha + beta) * np.cos(om * l) + ((eta + beta) * (alpha - eta) / om - om) * np.sin(om * l)
            else:
                zero = (alpha + beta) * np.cos(om * l) + (eta + beta) * (alpha - eta) * l - om * np.sin(om * l)
            return zero

        self.char_eq = _char_equation
        self.univar_eq = _univar_equation
        self.cmplx_eq = _cmplx_equation

        self.n_roots = 10
        self.small_grid = np.arange(0, 1, 1)
        self.grid = np.arange(0, 50, 1)
        self.rtol = -1

    def test_in_fact_roots(self):
        roots = ut.find_roots(self.char_eq, self.n_roots, self.grid, self.rtol)
        for root in roots:
            self.assertAlmostEqual(self.char_eq(root), 0)

    def test_enough_roots(self):
        # small area -> not enough roots -> Exception
        self.assertRaises(ValueError, ut.find_roots, self.char_eq, self.n_roots, self.small_grid, self.rtol)

        roots = ut.find_roots(self.char_eq, self.n_roots, self.grid, self.rtol)
        self.assertEqual(len(roots), self.n_roots)

    def test_rtol(self):
        roots = ut.find_roots(self.char_eq, self.n_roots, self.grid, self.rtol, show_plot=show_plots)
        self.assertGreaterEqual(np.log10(min(np.abs(np.diff(roots)))), self.rtol)

    def test_in_area(self):
        roots = ut.find_roots(self.char_eq, self.n_roots, self.grid, self.rtol)
        for root in roots:
            self.assertTrue(root >= 0.)

    @unittest.skip  # doesn't match the new signature
    def test_error_raiser(self):
        float_num = -1.
        int_num = 0
        to_small_area_end = 1e-3

        self.assertRaises(TypeError, ut.find_roots, int_num, self.n_roots, self.grid, self.rtol)
        self.assertRaises(TypeError, ut.find_roots, self.char_eq, float_num, self.grid, self.rtol)
        self.assertRaises(TypeError, ut.find_roots, self.char_eq, self.n_roots, self.grid, self.rtol,
                          points_per_root=float_num)
        self.assertRaises(TypeError, ut.find_roots, self.char_eq, self.n_roots, self.grid, self.rtol,
                          show_plots=int_num)
        self.assertRaises(TypeError, ut.find_roots, self.char_eq, self.n_roots, self.grid, float_num)

        self.assertRaises(ValueError, ut.find_roots, self.char_eq, self.n_roots, int_num, self.rtol)
        self.assertRaises(ValueError, ut.find_roots, self.char_eq, self.n_roots, self.grid, self.rtol, atol=int_num)
        self.assertRaises(ValueError, ut.find_roots, self.char_eq, int_num, self.grid, self.rtol)
        self.assertRaises(ValueError, ut.find_roots, self.char_eq, self.n_roots, self.grid, self.rtol,
                          points_per_root=int_num)
        self.assertRaises(ValueError, ut.find_roots, self.char_eq, self.n_roots, float_num, self.rtol)
        self.assertRaises(ValueError, ut.find_roots, self.char_eq, self.n_roots, self.grid, self.rtol, atol=float_num)
        self.assertRaises(ValueError, ut.find_roots, self.char_eq, self.n_roots, to_small_area_end, self.rtol)

    def test_debug_plot(self):
        if show_plots:
            self.roots = ut.find_roots(self.char_eq, self.n_roots, self.grid, rtol=self.rtol, show_plot=show_plots)

    def test_cmplx_func(self):
        grid = [np.linspace(-10, 10, 1e2), np.linspace(-10, 10, 1e2)]
        roots = ut.find_roots(self.cmplx_eq, 8, grid, rtol=-1, show_plot=show_plots, complex=True)
        self.assertTrue(np.allclose([self.cmplx_eq(root) for root in roots], [0] * len(roots)))
        print(roots)

    def test_n_dim_func(self):
        grid = np.array([list(range(10)), list(range(10))])
        roots = ut.find_roots(self.univar_eq, self.n_roots, grid, self.rtol, show_plot=show_plots)
        print(roots)

    def tearDown(self):
        pass


class EvaluatePlaceholderFunctionTestCase(unittest.TestCase):
    def setUp(self):
        self.f = np.cos
        self.psi = cr.Function(np.sin)
        register_base("funcs", self.psi, overwrite=True)
        self.funcs = ph.TestFunction("funcs")

    def test_eval(self):
        eval_values = np.array(list(range(10)))

        # supply a non-placeholder
        self.assertRaises(TypeError, ut.evaluate_placeholder_function, self.f, eval_values)

        # check for correct results
        res = ut.evaluate_placeholder_function(self.funcs, eval_values)
        self.assertTrue(np.allclose(self.psi(eval_values), res))

    def tearDown(self):
        deregister_base("funcs")


class EvaluateApproximationTestCase(unittest.TestCase):
    def setUp(self):
        self.node_cnt = 5
        self.time_step = 1e-1
        self.dates = np.arange(0, 10, self.time_step)
        self.spat_int = (0, 1)
        self.nodes = np.linspace(self.spat_int[0], self.spat_int[1], self.node_cnt)

        # create initial functions
        self.nodes, self.funcs = sh.cure_interval(sh.LagrangeFirstOrder, self.spat_int, node_count=self.node_cnt)
        register_base("approx_funcs", self.funcs, overwrite=True)

        # create a slow rising, nearly horizontal line
        self.weights = np.array(list(range(self.node_cnt * self.dates.size))).reshape(
            (self.dates.size, len(self.nodes)))

    def test_eval_helper(self):
        eval_data = sim.evaluate_approximation("approx_funcs", self.weights, self.dates, self.spat_int, 1)
        if show_plots:
            p = vt.PgAnimatedPlot(eval_data)
            app.exec_()
            del p

    def tearDown(self):
        pass
=======
>>>>>>> 034a6c07


class CreateDirTestCase(unittest.TestCase):
    existing_file = "already_a_file_there"
    existing_dir = "already_there"
    new_dir = "not_yet_there"

    def setUp(self):
        # check if test directories already exist and stop if they do
        for name in [self.existing_dir, self.new_dir]:
            dir_name = os.sep.join([os.getcwd(), name])
            if os.path.exists(dir_name):
                self.fail("test directory already exists, tests cannot be run.")

    def test_existing_file(self):
        # create a file with directory name
        dir_name = os.sep.join([os.getcwd(), self.existing_dir])
        with open(dir_name, "w") as f:
            pass

        self.assertRaises(FileExistsError, ut.create_dir, self.existing_dir)
        os.remove(dir_name)

    def test_existing_dir(self):
        dir_name = os.sep.join([os.getcwd(), self.existing_dir])
        os.makedirs(dir_name)
        ret = ut.create_dir(self.existing_dir)
        self.assertTrue(os.path.exists(dir_name))  # do not remove the directory
        self.assertEqual(ret, dir_name)  # return abs path of created dir
        os.rmdir(dir_name)

    def test_non_existing_dir(self):
        dir_name = os.sep.join([os.getcwd(), self.new_dir])
        ret = ut.create_dir(self.new_dir)
        self.assertTrue(os.path.exists(dir_name))  # directory should be created
        self.assertEqual(ret, dir_name)  # return abs path of created dir

        os.rmdir(dir_name)


class CreateVideoTestCase(unittest.TestCase):
    @unittest.skip("unfinished test case that requires ffmpeg")
    def test_creation(self):
        # TODO generate test data first!
        ut.create_animation("./animation_output/Test_Plot_21_55_32_%03d_.png")<|MERGE_RESOLUTION|>--- conflicted
+++ resolved
@@ -17,158 +17,6 @@
     app = pg.QtGui.QApplication([])
 
 
-<<<<<<< HEAD
-class ParamsTestCase(unittest.TestCase):
-
-    def test_init(self):
-        p = ut.Parameters(a=10, b=12, c="high")
-        self.assertTrue(p.a == 10)
-        self.assertTrue(p.b == 12)
-        self.assertTrue(p.c == "high")
-
-
-class FindRootsTestCase(unittest.TestCase):
-    def setUp(self):
-        def _char_equation(omega):
-            return omega * (np.sin(omega) + omega * np.cos(omega))
-
-        def _univar_equation(x):
-            return [np.cos(x[0]), np.cos(4 * x[1])]
-
-        def _cmplx_equation(lamda):
-            alpha = 0
-            beta = 0
-            om = lamda
-            eta = -.5
-            l = 1
-
-            # watch singularity at om=0
-            if np.round(om, 200) != 0.:
-                zero = (alpha + beta) * np.cos(om * l) + ((eta + beta) * (alpha - eta) / om - om) * np.sin(om * l)
-            else:
-                zero = (alpha + beta) * np.cos(om * l) + (eta + beta) * (alpha - eta) * l - om * np.sin(om * l)
-            return zero
-
-        self.char_eq = _char_equation
-        self.univar_eq = _univar_equation
-        self.cmplx_eq = _cmplx_equation
-
-        self.n_roots = 10
-        self.small_grid = np.arange(0, 1, 1)
-        self.grid = np.arange(0, 50, 1)
-        self.rtol = -1
-
-    def test_in_fact_roots(self):
-        roots = ut.find_roots(self.char_eq, self.n_roots, self.grid, self.rtol)
-        for root in roots:
-            self.assertAlmostEqual(self.char_eq(root), 0)
-
-    def test_enough_roots(self):
-        # small area -> not enough roots -> Exception
-        self.assertRaises(ValueError, ut.find_roots, self.char_eq, self.n_roots, self.small_grid, self.rtol)
-
-        roots = ut.find_roots(self.char_eq, self.n_roots, self.grid, self.rtol)
-        self.assertEqual(len(roots), self.n_roots)
-
-    def test_rtol(self):
-        roots = ut.find_roots(self.char_eq, self.n_roots, self.grid, self.rtol, show_plot=show_plots)
-        self.assertGreaterEqual(np.log10(min(np.abs(np.diff(roots)))), self.rtol)
-
-    def test_in_area(self):
-        roots = ut.find_roots(self.char_eq, self.n_roots, self.grid, self.rtol)
-        for root in roots:
-            self.assertTrue(root >= 0.)
-
-    @unittest.skip  # doesn't match the new signature
-    def test_error_raiser(self):
-        float_num = -1.
-        int_num = 0
-        to_small_area_end = 1e-3
-
-        self.assertRaises(TypeError, ut.find_roots, int_num, self.n_roots, self.grid, self.rtol)
-        self.assertRaises(TypeError, ut.find_roots, self.char_eq, float_num, self.grid, self.rtol)
-        self.assertRaises(TypeError, ut.find_roots, self.char_eq, self.n_roots, self.grid, self.rtol,
-                          points_per_root=float_num)
-        self.assertRaises(TypeError, ut.find_roots, self.char_eq, self.n_roots, self.grid, self.rtol,
-                          show_plots=int_num)
-        self.assertRaises(TypeError, ut.find_roots, self.char_eq, self.n_roots, self.grid, float_num)
-
-        self.assertRaises(ValueError, ut.find_roots, self.char_eq, self.n_roots, int_num, self.rtol)
-        self.assertRaises(ValueError, ut.find_roots, self.char_eq, self.n_roots, self.grid, self.rtol, atol=int_num)
-        self.assertRaises(ValueError, ut.find_roots, self.char_eq, int_num, self.grid, self.rtol)
-        self.assertRaises(ValueError, ut.find_roots, self.char_eq, self.n_roots, self.grid, self.rtol,
-                          points_per_root=int_num)
-        self.assertRaises(ValueError, ut.find_roots, self.char_eq, self.n_roots, float_num, self.rtol)
-        self.assertRaises(ValueError, ut.find_roots, self.char_eq, self.n_roots, self.grid, self.rtol, atol=float_num)
-        self.assertRaises(ValueError, ut.find_roots, self.char_eq, self.n_roots, to_small_area_end, self.rtol)
-
-    def test_debug_plot(self):
-        if show_plots:
-            self.roots = ut.find_roots(self.char_eq, self.n_roots, self.grid, rtol=self.rtol, show_plot=show_plots)
-
-    def test_cmplx_func(self):
-        grid = [np.linspace(-10, 10, 1e2), np.linspace(-10, 10, 1e2)]
-        roots = ut.find_roots(self.cmplx_eq, 8, grid, rtol=-1, show_plot=show_plots, complex=True)
-        self.assertTrue(np.allclose([self.cmplx_eq(root) for root in roots], [0] * len(roots)))
-        print(roots)
-
-    def test_n_dim_func(self):
-        grid = np.array([list(range(10)), list(range(10))])
-        roots = ut.find_roots(self.univar_eq, self.n_roots, grid, self.rtol, show_plot=show_plots)
-        print(roots)
-
-    def tearDown(self):
-        pass
-
-
-class EvaluatePlaceholderFunctionTestCase(unittest.TestCase):
-    def setUp(self):
-        self.f = np.cos
-        self.psi = cr.Function(np.sin)
-        register_base("funcs", self.psi, overwrite=True)
-        self.funcs = ph.TestFunction("funcs")
-
-    def test_eval(self):
-        eval_values = np.array(list(range(10)))
-
-        # supply a non-placeholder
-        self.assertRaises(TypeError, ut.evaluate_placeholder_function, self.f, eval_values)
-
-        # check for correct results
-        res = ut.evaluate_placeholder_function(self.funcs, eval_values)
-        self.assertTrue(np.allclose(self.psi(eval_values), res))
-
-    def tearDown(self):
-        deregister_base("funcs")
-
-
-class EvaluateApproximationTestCase(unittest.TestCase):
-    def setUp(self):
-        self.node_cnt = 5
-        self.time_step = 1e-1
-        self.dates = np.arange(0, 10, self.time_step)
-        self.spat_int = (0, 1)
-        self.nodes = np.linspace(self.spat_int[0], self.spat_int[1], self.node_cnt)
-
-        # create initial functions
-        self.nodes, self.funcs = sh.cure_interval(sh.LagrangeFirstOrder, self.spat_int, node_count=self.node_cnt)
-        register_base("approx_funcs", self.funcs, overwrite=True)
-
-        # create a slow rising, nearly horizontal line
-        self.weights = np.array(list(range(self.node_cnt * self.dates.size))).reshape(
-            (self.dates.size, len(self.nodes)))
-
-    def test_eval_helper(self):
-        eval_data = sim.evaluate_approximation("approx_funcs", self.weights, self.dates, self.spat_int, 1)
-        if show_plots:
-            p = vt.PgAnimatedPlot(eval_data)
-            app.exec_()
-            del p
-
-    def tearDown(self):
-        pass
-=======
->>>>>>> 034a6c07
 
 
 class CreateDirTestCase(unittest.TestCase):
