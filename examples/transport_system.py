--- conflicted
+++ resolved
@@ -31,15 +31,16 @@
     tr.SignalGenerator('gausspulse', np.array(temp_domain), phase_shift=temp_domain[60], scale=-2),
 ])
 
-x = ph.FieldVariable(func_label)
-psi = ph.TestFunction(func_label)
-weak_form = sim.WeakFormulation(
-    [
-        ph.IntegralTerm(ph.Product(x.derive(temp_order=1), psi), spat_domain.bounds),
-        ph.IntegralTerm(ph.Product(x, psi.derive(1)), spat_domain.bounds, scale=-v),
-        ph.ScalarTerm(ph.Product(x(l), psi(l)), scale=v),
-        ph.ScalarTerm(ph.Product(ph.Input(u), psi(0)), scale=-v)
-    ], name=sys_name)
+weak_form = sim.WeakFormulation([
+    ph.IntegralTerm(ph.Product(ph.TemporalDerivedFieldVariable(func_label, 1), ph.TestFunction(func_label)),
+                    spat_domain.bounds),
+    ph.IntegralTerm(ph.Product(ph.FieldVariable(func_label), ph.TestFunction(func_label, order=1)), spat_domain.bounds,
+                    scale=-v),
+    ph.ScalarTerm(ph.Product(ph.FieldVariable(func_label, location=l), ph.TestFunction(func_label, location=l)),
+                  scale=v),
+    ph.ScalarTerm(ph.Product(ph.Input(u), ph.TestFunction(func_label, location=0)),
+                  scale=-v),
+], name=sys_name)
 
 eval_data = sim.simulate_system(weak_form, init_x, temp_domain, spat_domain)
 
@@ -47,14 +48,8 @@
                labels=dict(left='u(t)', bottom='t'), pen='b')
 win0.showGrid(x=False, y=True, alpha=0.5)
 vis.save_2d_pg_plot(win0, 'transport_system')
-<<<<<<< HEAD
 win1 = vis.PgAnimatedPlot(eval_data, title=eval_data[0].name,
                           save_pics=False, labels=dict(left='x(z,t)', bottom='z'))
 win2 = vis.MplSlicePlot(eval_data, spatial_point=0, ylabel="x(0,t)")
 plt.show()
-pg.QtGui.QApplication.instance().exec_()
-=======
-win1 = vis.PgAnimatedPlot(eval_data, title=eval_data[0].name, save_pics=False, labels=dict(left='x(z,t)', bottom='z'))
-pg.QtGui.QApplication.instance().exec_()
-
->>>>>>> c5c84397
+pg.QtGui.QApplication.instance().exec_()