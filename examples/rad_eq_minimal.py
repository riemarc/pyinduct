<<<<<<< HEAD
import pyinduct.simulation
=======
import core
import parabolic.trajectory
>>>>>>> c5c84397
from pyinduct import registry as re
from pyinduct import core as cr
from pyinduct import visualization as vis
from pyinduct import placeholder as ph
from pyinduct import trajectory as tr
from pyinduct import eigenfunctions as ef
from pyinduct import simulation as sim
import numpy as np
import pyqtgraph as pg
import matplotlib.pyplot as plt

# PARAMETERS TO VARY
# number of eigenfunctions, used for control law approximation
n_modal = 10
# control law parameter, stabilizing: param_a0_t < 0, destabilizing: param_a0_t > 0
param_a0 = 7
# initial profile x(z,0) (desired x(z,0)=0)
init_profile = 1

# original system parameters
a2 = 1
a1 = 3
a0 = param_a0
param = [a2, a1, a0, None, None]

# target system parameters (controller parameters)
a1_t = -3
a0_t = -6
param_t = [a2, a1_t, a0_t, None, None]

# system/simulation parameters
actuation_type = 'dirichlet'
bound_cond_type = 'dirichlet'
l = 1
T = 1
spatial_domain = core.Domain(bounds=(0, l), num=30)
temporal_domain = core.Domain(bounds=(0, T), num=1e2)
n = n_modal

# eigenvalues /-functions original system
scale = np.ones(n) * np.sqrt(2)
eig_values, eig_funcs = ef.SecondOrderDirichletEigenfunction.solve_evp_hint(param, l, n=n, scale=scale)
re.register_base("eig_funcs", eig_funcs)

# eigenfunctions target system
eig_freq = ef.SecondOrderDirichletEigenfunction.eigval_tf_eigfreq(param, eig_val=eig_values)
eig_freq_t = ef.SecondOrderDirichletEigenfunction.eigval_tf_eigfreq(param_t, eig_val=eig_values)
scale_t = scale * eig_freq / eig_freq_t
_, eig_funcs_t = ef.SecondOrderDirichletEigenfunction.solve_evp_hint(param_t, l, eig_freq=eig_freq_t, scale=scale_t)
re.register_base("eig_funcs_t", eig_funcs_t)

# init controller
x_at_1 = ph.FieldVariable("eig_funcs", location=1)
xt_at_1 = ph.FieldVariable("eig_funcs_t", weight_label="eig_funcs", location=1)
controller = pyinduct.simulation.Feedback(
    sim.FeedbackLaw([ph.ScalarTerm(x_at_1, 1), ph.ScalarTerm(xt_at_1, -1)]))

# derive initial field variable x(z,0) and weights
start_state = cr.Function(lambda z: init_profile)
initial_weights = cr.project_on_base(start_state, eig_funcs)

# init trajectory
traj = parabolic.trajectory.RadTrajectory(l, T, param_t, bound_cond_type, actuation_type)

# input with feedback
control_law = sim.SimulationInputSum([traj, controller])

# determine (A,B) with modal-transfomation
A = np.diag(eig_values)
B = -a2 * np.array([eig_funcs[i].derive()(l) for i in range(n)])
ss = sim.StateSpace(A, B, input_handle=control_law)

# evaluate desired output data
z_d = np.linspace(0, l, len(spatial_domain))
y_d, t_d = tr.gevrey_tanh(T, 80)
C = tr.coefficient_recursion(np.zeros(y_d.shape), y_d, param)
x_l = tr.power_series(z_d, t_d, C)
evald_traj = vis.EvalData([t_d, z_d], x_l, name="x(z,t) desired")

# simulate
t, q = sim.simulate_state_space(ss, initial_weights, temporal_domain)

# pyqtgraph visualization
evald_x = sim.evaluate_approximation("eig_funcs", q, t, spatial_domain, name="x(z,t) with x(z,0)=" + str(init_profile))
win1 = vis.PgAnimatedPlot([evald_x, evald_traj], title="animation")
win2 = vis.PgSurfacePlot([evald_x], title=evald_x.name, grid_height=1)
win3 = vis.PgSurfacePlot([evald_traj], title=evald_traj.name, grid_height=1)
pg.QtGui.QApplication.instance().exec_()

# visualization
vis.MplSlicePlot([evald_x, evald_traj], time_point=1, legend_label=["$x(z,1)$", "$x_d(z,1)$"], legend_location=2)
plt.show()<|MERGE_RESOLUTION|>--- conflicted
+++ resolved
@@ -1,11 +1,8 @@
-<<<<<<< HEAD
-import pyinduct.simulation
-=======
 import core
 import parabolic.trajectory
->>>>>>> c5c84397
 from pyinduct import registry as re
 from pyinduct import core as cr
+from pyinduct import control as ct
 from pyinduct import visualization as vis
 from pyinduct import placeholder as ph
 from pyinduct import trajectory as tr
@@ -58,8 +55,7 @@
 # init controller
 x_at_1 = ph.FieldVariable("eig_funcs", location=1)
 xt_at_1 = ph.FieldVariable("eig_funcs_t", weight_label="eig_funcs", location=1)
-controller = pyinduct.simulation.Feedback(
-    sim.FeedbackLaw([ph.ScalarTerm(x_at_1, 1), ph.ScalarTerm(xt_at_1, -1)]))
+controller = ct.Controller(ct.ControlLaw([ph.ScalarTerm(x_at_1, 1), ph.ScalarTerm(xt_at_1, -1)]))
 
 # derive initial field variable x(z,0) and weights
 start_state = cr.Function(lambda z: init_profile)
